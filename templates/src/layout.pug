doctype html
html(lang="en")
  head
    meta(charset="utf-8")
    meta(name="viewport" content="width=device-width, initial-scale=1")
    title U.S. Forest Service Intake Module
    link(rel="stylesheet" href="forest-service.css")
    link(rel="shortcut icon" href="/img/favicon.ico" type="image/x-icon")
    script(src="https://code.jquery.com/jquery-3.2.1.min.js" integrity="sha256-hwg4gsxgFZhOsEEamdOYGBf13FyQuiTwlAQgxVSNgt4=" crossorigin="anonymous")
    script(type="text/javascript" src="/js/uswds.js")
  body
    a.usa-skipnav(href="#main-content") Skip to main content
    header.usa-header.usa-header-extended(role="banner")
      .usa-banner
        .usa-accordion
          header.usa-banner-header
            .usa-grid.usa-banner-inner
              img(src="/img/favicons/favicon-57.png" alt="U.S. flag")
              p An official website of the United States government
              button.usa-accordion-button.usa-banner-button(aria-expanded="false" aria-controls="gov-banner")
                span.usa-banner-button-text Here&apos;s how you know
          #gov-banner.usa-banner-content.usa-grid.usa-accordion-content
            .usa-banner-guidance-gov.usa-width-one-half
              img.usa-banner-icon.usa-media_block-img(src="/img/icon-dot-gov.svg" alt="DOT gov")
              .usa-media_block-body
                p
                  strong
                    The .gov means it’s official.
                  br
                  Federal government websites always use a .gov or .mil domain. Before sharing sensitive information online, make sure you’re on a .gov or .mil site by inspecting your browser’s address (or “location”) bar.
      .usa-navbar
        button.usa-menu-btn Menu
        #logo.usa-logo
          img.fs-logo(src="/img/logo.svg" alt="US Forest Service Logo")
          em.usa-logo-text
            a(href="/" title="Home" aria-label="Home") Forest Service e-Permitting
      nav.usa-nav(role="navigation")
        .usa-nav-inner
          button.usa-nav-close
<<<<<<< HEAD
            img(src='/img/close-white.svg', alt='close')
=======
            img(src="/img/close.svg" alt="close")
>>>>>>> d6cf95e7
          ul.usa-nav-primary.usa-accordion
            li
              a.usa-nav-link(href="#")
                span Looking for another permit?
            li
              button.usa-accordion-button.usa-nav-link(aria-expanded="false" aria-controls="similar-permits-nav")
                span Similar Permits
              ul#similar-permits-nav.usa-nav-submenu
                li
                  a(href="#")
                    Example Permit
    main#main-content
      block content
    footer.usa-footer.usa-footer-medium(role="contentinfo")
      .usa-grid.usa-footer-return-to-top
        a(href="#") Return to top
      .usa-footer-primary-section
        .usa-grid-full
          nav.usa-footer-nav
            ul.usa-unstyled-list
              li.usa-width-one-fourth.usa-footer-primary-content
                a.usa-footer-primary-link(href="#") Link
              li.usa-width-one-fourth.usa-footer-primary-content
                a.usa-footer-primary-link(href="#") Link
              li.usa-width-one-fourth.usa-footer-primary-content
                a.usa-footer-primary-link(href="#") Link
              li.usa-width-one-fourth.usa-footer-primary-content
                a.usa-footer-primary-link(href="#") Link
      .usa-footer-secondary_section
        .usa-grid
          .usa-footer-logo.usa-width-one-half
            img.usa-footer-circle-124(src="/img/logo.svg" alt="Forest Service Logo")
            h2.usa-footer-logo-heading Forest Service
          .usa-footer-contact-links.usa-width-one-half
            a.usa-link-facebook(href="https://www.facebook.com/USForestService/")
              span Facebook
            a.usa-link-twitter(href="https://twitter.com/forestservice")
              span Twitter
            a.usa-link-youtube(href="https://www.youtube.com/user/usdaForestService")
              span YouTube
            address
              h2.usa-footer-contact-heading Agency Contact Center
              p (800) CALL-GOVT
              a(href="mailto:info@agency.gov") info@agency.gov<|MERGE_RESOLUTION|>--- conflicted
+++ resolved
@@ -37,11 +37,7 @@
       nav.usa-nav(role="navigation")
         .usa-nav-inner
           button.usa-nav-close
-<<<<<<< HEAD
-            img(src='/img/close-white.svg', alt='close')
-=======
-            img(src="/img/close.svg" alt="close")
->>>>>>> d6cf95e7
+            img(src="/img/close-white.svg", alt="close")
           ul.usa-nav-primary.usa-accordion
             li
               a.usa-nav-link(href="#")
