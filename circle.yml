machine:
  node:
    version: 6
  environment:
    PATH: "${PATH}:${HOME}/${CIRCLE_PROJECT_REPONAME}/frontend/node_modules/.bin" # yarn
dependencies:
  pre:
    - rm -rf ~/.yarn
    - npm i -g yarn
    - yarn -v
    - yarn global add typedoc
    # chrome
    - curl -L -o google-chrome.deb https://dl.google.com/linux/direct/google-chrome-stable_current_amd64.deb
    - sudo dpkg -i google-chrome.deb
    - sudo sed -i 's|HERE/chrome\"|HERE/chrome\" --disable-setuid-sandbox|g' /opt/google/chrome/google-chrome
    - rm google-chrome.deb
  override:
    - ./run-builds.sh
  cache_directories:
    - ~/.cache/yarn
compile:
  override:
    - cd frontend; yarn run docs;
    - cd frontend; yarn dist-staging;
test:
  pre:
    - cd frontend; npm install -g protractor
  override:
    - cd server; yarn run lint
    - cd server; yarn run snyk-test
    - cd server; yarn migrate
    - cd server; yarn seed-ci
    - cd server; yarn seed
    - ./run-e2e.sh;
    - ./pa11y.sh
    - cd server; yarn coverage
<<<<<<< HEAD
  #- cd frontend; yarn run lint
=======
    - cd server; yarn report-coverage
 #   - cd frontend; yarn run lint
>>>>>>> a3e78501
    - cd frontend; yarn run snyk-test
    - cd frontend; yarn run test:ci
  post:
    - cp -r frontend/coverage $CIRCLE_ARTIFACTS/
    - cp -r frontend/e2e-test-results $CIRCLE_ARTIFACTS/
    - mkdir $CIRCLE_ARTIFACTS/server-coverage
    - cp -r server/coverage $CIRCLE_ARTIFACTS/server-coverage/
deployment:
  prod:
    branch: master
    owner: 18F
    commands:
      - cd frontend; yarn run update-version;
      - cd frontend; yarn dist-prod;
      - ./cg-deploy/deploy.sh public-production
  staging:
    branch: sprint-16-development
    owner: flexion
    commands:
      - cd frontend; yarn run update-version;
      - cd frontend; yarn dist-staging;
      - ./cg-deploy/deploy.sh public-staging
  trees:
    branch: sprint-3-development
    owner: nciinc
    commands:
      - cd frontend; yarn run update-version;
      - cd frontend; yarn dist-trees;
      - ./cg-deploy/deploy.sh public-trees-staging
<|MERGE_RESOLUTION|>--- conflicted
+++ resolved
@@ -34,12 +34,7 @@
     - ./run-e2e.sh;
     - ./pa11y.sh
     - cd server; yarn coverage
-<<<<<<< HEAD
-  #- cd frontend; yarn run lint
-=======
-    - cd server; yarn report-coverage
- #   - cd frontend; yarn run lint
->>>>>>> a3e78501
+   #- cd frontend; yarn run lint
     - cd frontend; yarn run snyk-test
     - cd frontend; yarn run test:ci
   post:
@@ -68,4 +63,4 @@
     commands:
       - cd frontend; yarn run update-version;
       - cd frontend; yarn dist-trees;
-      - ./cg-deploy/deploy.sh public-trees-staging
+      - ./cg-deploy/deploy.sh public-trees-staging