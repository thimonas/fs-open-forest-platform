--- conflicted
+++ resolved
@@ -5,15 +5,11 @@
     PATH: "${PATH}:${HOME}/${CIRCLE_PROJECT_REPONAME}/frontend/node_modules/.bin" # yarn
 dependencies:
   pre:
-<<<<<<< HEAD
-    # swagger
+    - yarn global add typedoc
     - curl -L -o swagger-codegen-cli-2.2.1.jar https://oss.sonatype.org/content/repositories/releases/io/swagger/swagger-codegen-cli/2.2.1/swagger-codegen-cli-2.2.1.jar
     - mkdir frontend/src/api
     - java -jar swagger-codegen-cli-2.2.1.jar  generate -l html2 -i api/swagger.yml -o frontend/src/api
     # chrome
-=======
-    - yarn global add typedoc
->>>>>>> 9de48f09
     - curl -L -o google-chrome.deb https://dl.google.com/linux/direct/google-chrome-stable_current_amd64.deb
     - sudo dpkg -i google-chrome.deb
     - sudo sed -i 's|HERE/chrome\"|HERE/chrome\" --disable-setuid-sandbox|g' /opt/google/chrome/google-chrome
