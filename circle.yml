--- conflicted
+++ resolved
@@ -23,13 +23,7 @@
   pre:
     - cd frontend; npm install -g protractor
   override:
-<<<<<<< HEAD
     - ./pa11y.sh
-    - cd frontend; yarn run lint
-    - cd frontend; yarn run test:ci
-    - cd frontend; yarn run e2e:ci
-=======
->>>>>>> 05823413
     - cd server; yarn run lint
     - cd server; yarn migrate
     - cd server; yarn seed
