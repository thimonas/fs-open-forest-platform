--- conflicted
+++ resolved
@@ -29,13 +29,10 @@
     - cd server; yarn run lint
     - cd server; yarn run snyk-test
     - cd server; yarn migrate
-<<<<<<< HEAD
+    - cd server; yarn seed-ci
+    - cd server; yarn seed
     - ./run-e2e.sh;
     - ./pa11y.sh
-=======
-    - cd server; yarn seed-ci
-    - cd server; yarn seed
->>>>>>> dfaf6676
     - cd server; yarn coverage
     - cd server; yarn report-coverage
     - cd frontend; yarn run lint
