language: java
jdk:
  - oraclejdk8
node_js:
  - "iojs"
  - '7'
before_script:
<<<<<<< HEAD
  - pwd
  - nvm install 7
  - cd templates; npm install
=======
- npm install -g yarn
- cd templates; npm install
>>>>>>> 524da102
script:
  - npm run build
before_deploy:
<<<<<<< HEAD
  - cd ..
  - pwd
=======
- cd ..
>>>>>>> 524da102
deploy:
  - provider: script
    script: "./cg-deploy/deploy.sh fs-intake-prod"
    skip_cleanup: true
    on:
      repo: 18F/fs-intake-module
      branch: master
  - provider: script
    script: "./cg-deploy/deploy.sh fs-intake-staging"
    skip_cleanup: true
    on:
      repo: flexion/fs-intake-module
      branch: master<|MERGE_RESOLUTION|>--- conflicted
+++ resolved
@@ -5,23 +5,13 @@
   - "iojs"
   - '7'
 before_script:
-<<<<<<< HEAD
-  - pwd
-  - nvm install 7
-  - cd templates; npm install
-=======
+- nvm install 7
 - npm install -g yarn
 - cd templates; npm install
->>>>>>> 524da102
 script:
   - npm run build
 before_deploy:
-<<<<<<< HEAD
-  - cd ..
-  - pwd
-=======
 - cd ..
->>>>>>> 524da102
 deploy:
   - provider: script
     script: "./cg-deploy/deploy.sh fs-intake-prod"
