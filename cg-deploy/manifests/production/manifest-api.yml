--- conflicted
+++ resolved
@@ -8,8 +8,5 @@
   instances: 1
   services:
     - fs-intake-api-prod-db
-<<<<<<< HEAD
-    - middlelayer-service
-=======
     - fs-intake-prod-s3
->>>>>>> 8cb6605c
+    - middlelayer-service