--- conflicted
+++ resolved
@@ -59,15 +59,9 @@
     "lint":
       "eslint ./app.es6 ./models/noncommercial-application.es6 ./util.es6 ./test/noncommercial.js ./middlelayer-interaction.es6 ./test/test-util.js ./test/middlelayer-unit.js ./test/test-validate.js ./vcap-services.es6 ./temp-outfitter.es6 ./test/tempoutfitter-tests.js ./noncommercial.es6 ./application-general.es6",
     "migrate": "sequelize db:migrate",
-<<<<<<< HEAD
-    "report-coverage":
-      "CODECOV_TOKEN='e61f7ed1-686a-4f48-95b3-02fa7085995e' ./node_modules/nyc/bin/nyc.js report --reporter=lcov > coverage.lcov && codecov",
-    "seed": "sequelize db:seed:all",
-=======
     "report-coverage": "CODECOV_TOKEN='e61f7ed1-686a-4f48-95b3-02fa7085995e' ./node_modules/nyc/bin/nyc.js report --reporter=lcov > coverage.lcov && codecov",
     "seed-ci": "sequelize db:seed:all --seeders-path dba/seeders/ci/", 
     "seed": "sequelize db:seed:all --seeders-path dba/seeders/prod/",
->>>>>>> de357204
     "snyk-test": "snyk test",
     "start": "node --harmony_default_parameters ./src/app.es6",
     "test": "mocha ./test/**/*.es6 ./test/*.es6",
