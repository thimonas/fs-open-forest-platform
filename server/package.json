--- conflicted
+++ resolved
@@ -19,10 +19,7 @@
     "eslint-config-google": "^0.7.1",
     "mocha": "^3.2.0",
     "nodemon": "1.11.0",
-<<<<<<< HEAD
     "nyc": "^11.0.1",
-=======
->>>>>>> 415ac24e
     "path": "^0.12.7",
     "supertest": "3.0.0",
     "unionized": "4.12.0"
@@ -32,13 +29,9 @@
     "lint": "eslint -f html -o ./lint-results.html ./app.es6 ./test/noncommercial.js",
     "migrate": "./node_modules/sequelize-cli/bin/sequelize db:migrate",
     "seed": "./node_modules/sequelize-cli/bin/sequelize db:seed:all",
-<<<<<<< HEAD
-    "lint": "eslint -f html -o ./lint-results.html ./app.es6 ./test/noncommercial.js",
-    "coverage": "./node_modules/nyc/bin/nyc.js --reporter=html --reporter=text --extension .es6 mocha"
-=======
     "start": "node --harmony_default_parameters app.es6",
     "test": "mocha"
->>>>>>> 415ac24e
+    "coverage": "./node_modules/nyc/bin/nyc.js --reporter=html --reporter=text --extension .es6 mocha"
   },
   "engines": {
     "node": "6.10.2"
