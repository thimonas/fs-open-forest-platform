--- conflicted
+++ resolved
@@ -12,19 +12,19 @@
     "jsonschema": "^1.1.1",
     "lodash": "^4.17.4",
     "moment": "^2.18.1",
+    "multer-s3": "^2.7.0",
     "multer": "^1.3.0",
-    "multer-s3": "^2.7.0",
     "pg": "^6.2.2",
     "request": "^2.81.0",
+    "sequelize-cli": "^2.7.0",
     "sequelize": "^4.2.0",
-    "sequelize-cli": "^2.7.0",
     "snyk": "^1.36.2"
   },
   "devDependencies": {
     "chai": "^4.0.2",
     "codecov": "^2.2.0",
+    "eslint-config-google": "^0.9.1",
     "eslint": "^4.0.0",
-    "eslint-config-google": "^0.9.1",
     "mocha": "^3.2.0",
     "nock": "^9.0.13",
     "nodemon": "^1.11.0",
@@ -35,22 +35,18 @@
     "unionized": "^4.12.0"
   },
   "scripts": {
+    "coverage": "./node_modules/nyc/bin/nyc.js --reporter=html --reporter=text --extension .es6 mocha",
     "dev": "yarn; ./node_modules/.bin/nodemon --harmony_default_parameters app.es6",
     "lint": "eslint -f html -o ./lint-results.html ./app.es6 ./models/noncommercial-application.es6 ./util.es6 ./test/noncommercial.js ./middlelayer-interaction.es6 ./test/test-util.js ./test/middlelayer-unit.js ./validation.es6 ./test/test-validate.js ./vcap-services.es6 ./temp-outfitter.es6 ./test/tempoutfitter-tests.js ./noncommercial.es6 ./application-general.es6",
     "migrate": "./node_modules/sequelize-cli/bin/sequelize db:migrate",
-    "undoLastMigrate": "./node_modules/sequelize-cli/bin/sequelize db:migrate:undo",
-    "undoAllMigrate": "./node_modules/sequelize-cli/bin/sequelize db:migrate:undo:all",
+    "prepublish": "npm run snyk-protect",
+    "report-coverage": "CODECOV_TOKEN='e61f7ed1-686a-4f48-95b3-02fa7085995e' ./node_modules/nyc/bin/nyc.js report --reporter=lcov > coverage.lcov && codecov",
     "seed": "./node_modules/sequelize-cli/bin/sequelize db:seed:all",
+    "snyk-protect": "snyk protect",
     "start": "node --harmony_default_parameters app.es6",
     "test": "mocha",
-    "coverage": "./node_modules/nyc/bin/nyc.js --reporter=html --reporter=text --extension .es6 mocha",
-<<<<<<< HEAD
-    "report-coverage": "CODECOV_TOKEN='e61f7ed1-686a-4f48-95b3-02fa7085995e' ./node_modules/nyc/bin/nyc.js report --reporter=lcov > coverage.lcov && codecov"
-=======
-    "report-coverage": "CODECOV_TOKEN=e61f7ed1-686a-4f48-95b3-02fa7085995e ./node_modules/nyc/bin/nyc report --reporter=lcov > coverage.lcov && codecov",
-    "snyk-protect": "snyk protect",
-    "prepublish": "npm run snyk-protect"
->>>>>>> 33e4596b
+    "undoAllMigrate": "./node_modules/sequelize-cli/bin/sequelize db:migrate:undo:all",
+    "undoLastMigrate": "./node_modules/sequelize-cli/bin/sequelize db:migrate:undo"
   },
   "engines": {
     "node": "^6.10.3"
