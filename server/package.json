--- conflicted
+++ resolved
@@ -8,13 +8,11 @@
     "express": "4.15.2",
     "jsonschema": "1.1.1",
     "pg": "^6.2.2",
-<<<<<<< HEAD
     "request": "2.81.0",
     "sequelize": "^3.30.4"
-=======
+    "request": "2.81.0",
     "sequelize": "^3.30.4",
     "sequelize-cli": "^2.7.0"
->>>>>>> 48d6767f
   },
   "devDependencies": {
     "chai": "^3.5.0",
