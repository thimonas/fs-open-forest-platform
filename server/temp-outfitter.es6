'use strict';

let applicationId = '';
let ApplicationFile = require('./models/application-files.es6');
let AWS = require('aws-sdk');
let fs = require('fs');
let multer = require('multer');
let multerS3 = require('multer-s3');
let request = require('request');
let TempOutfitterApplication = require('./models/tempoutfitter-application.es6');
let util = require('./util.es6');
let validator = require('./validation.es6');
let vcapServices = require('./vcap-services.es6');
let cryptoRandomString = require('crypto-random-string');

let tempOutfitter = {};

let translateFromClientToDatabase = input => {
  return {
    applicantInfoDayPhoneAreaCode: input.applicantInfo.dayPhone.areaCode,
    applicantInfoDayPhoneExtension: input.applicantInfo.dayPhone.extension,
    applicantInfoDayPhoneNumber: input.applicantInfo.dayPhone.number,
    applicantInfoDayPhonePrefix: input.applicantInfo.dayPhone.prefix,
    applicantInfoEmailAddress: input.applicantInfo.emailAddress,
    applicantInfoEveningPhoneAreaCode: input.applicantInfo.eveningPhone
      ? input.applicantInfo.eveningPhone.areaCode
      : null,
    applicantInfoEveningPhoneExtension: input.applicantInfo.eveningPhone
      ? input.applicantInfo.eveningPhone.extension
      : null,
    applicantInfoEveningPhoneNumber: input.applicantInfo.eveningPhone ? input.applicantInfo.eveningPhone.number : null,
    applicantInfoEveningPhonePrefix: input.applicantInfo.eveningPhone ? input.applicantInfo.eveningPhone.prefix : null,
    applicantInfoFaxAreaCode: input.applicantInfo.fax ? input.applicantInfo.fax.areaCode : null,
    applicantInfoFaxExtension: input.applicantInfo.fax ? input.applicantInfo.fax.extension : null,
    applicantInfoFaxNumber: input.applicantInfo.fax ? input.applicantInfo.fax.number : null,
    applicantInfoFaxPrefix: input.applicantInfo.fax ? input.applicantInfo.fax.prefix : null,
    applicantInfoOrganizationName: input.applicantInfo.organizationName,
    applicantInfoOrgType: input.applicantInfo.orgType,
    applicantInfoPrimaryFirstName: input.applicantInfo.primaryFirstName,
    applicantInfoPrimaryLastName: input.applicantInfo.primaryLastName,
    applicantInfoPrimaryMailingAddress: input.applicantInfo.primaryAddress.mailingAddress,
    applicantInfoPrimaryMailingAddress2: input.applicantInfo.primaryAddress.mailingAddress2,
    applicantInfoPrimaryMailingCity: input.applicantInfo.primaryAddress.mailingCity,
    applicantInfoPrimaryMailingState: input.applicantInfo.primaryAddress.mailingState,
    applicantInfoPrimaryMailingZIP: input.applicantInfo.primaryAddress.mailingZIP,
    applicantInfoWebsite: input.applicantInfo.website,
    authorizingOfficerName: input.authorizingOfficerName,
    authorizingOfficerTitle: input.authorizingOfficerTitle,
    district: input.district,
    forest: input.forest,
    reasonForReturn: input.reasonForReturn,
    region: input.region,
    signature: input.signature,
    tempOutfitterFieldsActDescFieldsAudienceDesc:
      input.tempOutfitterFields.activityDescriptionFields.audienceDescription,
    tempOutfitterFieldsActDescFieldsDescCleanupRestoration:
      input.tempOutfitterFields.activityDescriptionFields.descriptionOfCleanupAndRestoration,
    tempOutfitterFieldsActDescFieldsEndDateTime:
      input.tempOutfitterFields.activityDescriptionFields.dateTimeRange.endDateTime,
    tempOutfitterFieldsActDescFieldsListGovFacilities:
      input.tempOutfitterFields.activityDescriptionFields.listOfGovernmentFacilities,
    tempOutfitterFieldsActDescFieldsListTempImprovements:
      input.tempOutfitterFields.activityDescriptionFields.listOfTemporaryImprovements,
    tempOutfitterFieldsActDescFieldsLocationDesc:
      input.tempOutfitterFields.activityDescriptionFields.locationDescription,
    tempOutfitterFieldsActDescFieldsNumServiceDaysReq:
      input.tempOutfitterFields.activityDescriptionFields.numberServiceDaysRequested,
    tempOutfitterFieldsActDescFieldsNumTrips: input.tempOutfitterFields.activityDescriptionFields.numberOfTrips,
    tempOutfitterFieldsActDescFieldsServProvided: input.tempOutfitterFields.activityDescriptionFields.servicesProvided,
    tempOutfitterFieldsActDescFieldsStartDateTime:
      input.tempOutfitterFields.activityDescriptionFields.dateTimeRange.startDateTime,
    tempOutfitterFieldsActDescFieldsStmtAssignedSite:
      input.tempOutfitterFields.activityDescriptionFields.statementOfAssignedSite,
    tempOutfitterFieldsActDescFieldsStmtMotorizedEquip:
      input.tempOutfitterFields.activityDescriptionFields.statementOfMotorizedEquipment,
    tempOutfitterFieldsActDescFieldsStmtTransportLivestock:
      input.tempOutfitterFields.activityDescriptionFields.statementOfTransportationOfLivestock,
    tempOutfitterFieldsAdvertisingDescription: input.tempOutfitterFields.advertisingDescription,
    tempOutfitterFieldsAdvertisingUrl: input.tempOutfitterFields.advertisingURL,
    tempOutfitterFieldsClientCharges: input.tempOutfitterFields.clientCharges,
    tempOutfitterFieldsExperienceList: input.tempOutfitterFields.experienceList,
    tempOutfitterFieldsIndividualCitizen: input.tempOutfitterFields.individualIsCitizen,
    tempOutfitterFieldsSmallBusiness: input.tempOutfitterFields.smallBusiness,
    type: input.type,
    tempOutfitterFieldsActDescFieldsPartySize: input.tempOutfitterFields.activityDescriptionFields.partySize,
    tempOutfitterFieldsExpAllCitations: input.tempOutfitterFields.experienceFields.listAllCitations,
    tempOutfitterFieldsExpNatForestPermits: input.tempOutfitterFields.experienceFields.listAllNationalForestPermits,
    tempOutfitterFieldsExpOtherPermits: input.tempOutfitterFields.experienceFields.listAllOtherPermits
  };
};

let translateFromDatabaseToClient = input => {
  return {
    appControlNumber: input.appControlNumber,
    applicationId: input.applicationId,
    authorizingOfficerName: input.authorizingOfficerName,
    authorizingOfficerTitle: input.authorizingOfficerTitle,
    createdAt: input.createdAt,
    district: input.district,
    forest: input.forest,
    reasonForReturn: input.reasonForReturn || undefined,
    region: input.region,
    signature: input.signature,
    status: input.status,
    type: input.type,
    applicantInfo: {
      emailAddress: input.applicantInfoEmailAddress,
      primaryFirstName: input.applicantInfoPrimaryFirstName,
      primaryLastName: input.applicantInfoPrimaryLastName,
      primaryAddress: {
        mailingAddress: input.applicantInfoPrimaryMailingAddress,
        mailingAddress2: input.applicantInfoPrimaryMailingAddress2,
        mailingCity: input.applicantInfoPrimaryMailingCity,
        mailingState: input.applicantInfoPrimaryMailingState,
        mailingZIP: input.applicantInfoPrimaryMailingZIP
      },
      website: input.applicantInfoWebsite,
      organizationName: input.applicantInfoOrganizationName,
      orgType: input.applicantInfoOrgType,
      dayPhone: {
        areaCode: input.applicantInfoDayPhoneAreaCode,
        extension: input.applicantInfoDayPhoneExtension || undefined,
        number: input.applicantInfoDayPhoneNumber,
        prefix: input.applicantInfoDayPhonePrefix
      },
      eveningPhone: {
        areaCode: input.applicantInfoEveningPhoneAreaCode || undefined,
        extension: input.applicantInfoEveningPhoneExtension || undefined,
        number: input.applicantInfoEveningPhoneNumber || undefined,
        prefix: input.applicantInfoEveningPhonePrefix || undefined
      },
      fax: {
        areaCode: input.applicantInfoFaxAreaCode || undefined,
        extension: input.applicantInfoFaxExtension || undefined,
        number: input.applicantInfoFaxNumber || undefined,
        prefix: input.applicantInfoFaxPrefix || undefined
      }
    },
    tempOutfitterFields: {
      advertisingDescription: input.tempOutfitterFieldsAdvertisingDescription,
      advertisingURL: input.tempOutfitterFieldsAdvertisingUrl,
      clientCharges: input.tempOutfitterFieldsClientCharges,
      experienceList: input.tempOutfitterFieldsExperienceList,
      individualIsCitizen: input.tempOutfitterFieldsIndividualCitizen,
      smallBusiness: input.tempOutfitterFieldsSmallBusiness,
      activityDescriptionFields: {
        audienceDescription: input.tempOutfitterFieldsActDescFieldsAudienceDesc,
        descriptionOfCleanupAndRestoration: input.tempOutfitterFieldsActDescFieldsDescCleanupRestoration,
        haveLivestock: !!input.tempOutfitterFieldsActDescFieldsStmtTransportLivestock,
        haveMotorizedEquipment: !!input.tempOutfitterFieldsActDescFieldsStmtMotorizedEquip,
        listOfGovernmentFacilities: input.tempOutfitterFieldsActDescFieldsListGovFacilities,
        listOfTemporaryImprovements: input.tempOutfitterFieldsActDescFieldsListTempImprovements,
        locationDescription: input.tempOutfitterFieldsActDescFieldsLocationDesc,
        needAssignedSite: !!input.tempOutfitterFieldsActDescFieldsStmtAssignedSite,
        needGovernmentFacilities: !!input.tempOutfitterFieldsActDescFieldsListGovFacilities,
        needTemporaryImprovements: !!input.tempOutfitterFieldsActDescFieldsListTempImprovements,
        numberOfTrips: input.tempOutfitterFieldsActDescFieldsNumTrips,
        numberServiceDaysRequested: input.tempOutfitterFieldsActDescFieldsNumServiceDaysReq,
        partySize: input.tempOutfitterFieldsActDescFieldsPartySize,
        servicesProvided: input.tempOutfitterFieldsActDescFieldsServProvided,
        statementOfAssignedSite: input.tempOutfitterFieldsActDescFieldsStmtAssignedSite,
        statementOfMotorizedEquipment: input.tempOutfitterFieldsActDescFieldsStmtMotorizedEquip,
        statementOfTransportationOfLivestock: input.tempOutfitterFieldsActDescFieldsStmtTransportLivestock,
        dateTimeRange: {
          endDateTime: input.tempOutfitterFieldsActDescFieldsEndDateTime,
          startDateTime: input.tempOutfitterFieldsActDescFieldsStartDateTime
        }
      },
      experienceFields: {
        haveCitations:
          input.tempOutfitterFieldsExpAllCitations !== undefined && input.tempOutfitterFieldsExpAllCitations.length > 0
            ? true
            : false,
        haveNationalForestPermits:
          input.tempOutfitterFieldsExpNatForestPermits !== undefined &&
          input.tempOutfitterFieldsExpNatForestPermits.length > 0
            ? true
            : false,
        haveOtherPermits:
          input.tempOutfitterFieldsExpOtherPermits !== undefined && input.tempOutfitterFieldsExpOtherPermits.length > 0
            ? true
            : false,
        listAllCitations: input.tempOutfitterFieldsExpAllCitations,
        listAllNationalForestPermits: input.tempOutfitterFieldsExpNatForestPermits,
        listAllOtherPermits: input.tempOutfitterFieldsExpOtherPermits
      }
    }
  };
};

let translateFromIntakeToMiddleLayer = () => {
  let result = {
    region: '11',
    forest: '11',
    district: '11',
    authorizingOfficerName: 'Khaleesi',
    authorizingOfficerTitle: 'Mother of Dragons',
    applicantInfo: {
      firstName: 'Grey',
      lastName: 'Worm',
      dayPhone: {
        areaCode: '321',
        number: '7654321',
        extension: '2345',
        phoneType: 'day'
      },
      eveningPhone: {
        areaCode: '123',
        number: '1234567',
        extension: '1234',
        phoneType: 'evening'
      },
      emailAddress: 'test@test.com',
      mailingAddress: '123 Easy Street',
      mailingAddress2: 'Apt 2',
      mailingCity: 'Evanston',
      mailingState: 'IL',
      mailingZIP: '60201',
      organizationName: 'My House',
      website: 'http://website.com',
      orgType: 'Association'
    },
    type: 'tempOutfitters',
    tempOutfitterFields: {
      individualIsCitizen: true,
      smallBusiness: true,
      activityDescription: 'Fun Activity',
      advertisingURL: 'http://advertising.com',
      advertisingDescription: 'Fun Advertising',
      clientCharges: 'Much value',
      experienceList: 'Such experience, wow!'
    }
  };

  return result;
};

tempOutfitter.acceptApplication = application => {
  let requestOptions = {
    url: vcapServices.middleLayerBaseUrl + 'permits/applications/special-uses/commercial/temp-outfitters/',
    headers: {},
    formData: {
      body: JSON.stringify(translateFromIntakeToMiddleLayer(application)),
      guideDocumentation: fs.createReadStream('./test.pdf'),
      acknowledgementOfRiskForm: fs.createReadStream('./test.pdf'),
      insuranceCertificate: fs.createReadStream('./test.pdf'),
      goodStandingEvidence: fs.createReadStream('./test.pdf'),
      operatingPlan: fs.createReadStream('./test.pdf')
    }
  };
  return new Promise((resolve, reject) => {
    util
      .middleLayerAuth()
      .then(token => {
        requestOptions.headers['x-access-token'] = token;
        request.post(requestOptions, (error, response, body) => {
          console.log('----------------', body);
          if (error || response.statusCode !== 200) {
            reject(error || response);
          } else {
            resolve(body);
          }
        });
      })
      .catch(error => {
        reject(error);
      });
  });
};

// S3 Setup

// Upload to S3
let s3 = new AWS.S3({
  accessKeyId: vcapServices.accessKeyId,
  secretAccessKey: vcapServices.secretAccessKey,
  region: vcapServices.region
});

tempOutfitter.streamToS3 = multer({
  storage: multerS3({
    s3: s3,
    bucket: vcapServices.bucket,
    metadata: function(req, file, next) {
      next(null, null, Object.assign({}, req.body));
    },
    key: function(req, file, next) {
      next(null, `${cryptoRandomString(20)}/${file.originalname}`);
    }
  })
});

tempOutfitter.attachFile = (req, res) => {
  ApplicationFile.create({
    applicationId: req.body.applicationId,
    applicationType: 'tempoutfitters',
    documentType: req.body.documentType,
    s3FileName: req.files[0].key,
    originalFileName: req.files[0].key
  })
    .then(appfile => {
      req.body['fileId'] = appfile.fileId;
      res.status(201).json(req.body);
    })
    .error(err => {
      res.status(500).json(err);
    });
};

tempOutfitter.create = (req, res) => {
  let errorRet = {};
  let errorArr = validator.validateTempOutfitter(req.body);
  if (errorArr.length > 0) {
    errorRet['errors'] = errorArr;
    res.status(400).json(errorRet);
  } else {
    TempOutfitterApplication.create(translateFromClientToDatabase(req.body))
      .then(tempOutfitterApp => {
        req.body['applicationId'] = tempOutfitterApp.applicationId;
        req.body['appControlNumber'] = tempOutfitterApp.appControlNumber;
        res.status(201).json(req.body);
      })
      .catch(err => {
        res.status(500).json(err);
      });
  }
};

<<<<<<< HEAD
tempOutfitter.getOne = (req, res) => {
  TempOutfitterApplication.findOne({ where: { app_control_number: req.params.id } })
=======
tempOutfitterRestHandlers.getOne = (req, res) => {
  TempOutfitterApplication.findOne({
    where: {
      app_control_number: req.params.id
    }
  })
>>>>>>> 0521b79e
    .then(app => {
      if (app) {
        res.status(200).json(translateFromDatabaseToClient(app));
      } else {
        res.status(404).send();
      }
    })
    .catch(error => {
      res.status(500).json(error.message);
    });
};

<<<<<<< HEAD
tempOutfitter.update = (req, res) => {
  TempOutfitterApplication.findOne({ where: { app_control_number: req.params.id } }).then(app => {
=======
tempOutfitterRestHandlers.update = (req, res) => {
  TempOutfitterApplication.findOne({
    where: {
      app_control_number: req.params.id
    }
  }).then(app => {
>>>>>>> 0521b79e
    if (app) {
      app.status = req.body.status;
      if (app.status === 'Accepted') {
        tempOutfitter
          .acceptApplication(app)
          .then(response => {
            app.controlNumber = response.controlNumber;
            app
              .save()
              .then(() => {
                res.status(200).json(translateFromDatabaseToClient(app));
              })
              .catch(error => {
                res.status(500).json(error);
              });
          })
          .catch(error => {
            res.status(500).json(error);
          });
      } else {
        app
          .save()
          .then(() => {
            res.status(200).json(translateFromDatabaseToClient(app));
          })
          .catch(error => {
            res.status(500).json(error);
          });
      }
    } else {
      res.status(404).send();
    }
  });
};

module.exports = tempOutfitter;<|MERGE_RESOLUTION|>--- conflicted
+++ resolved
@@ -1,8 +1,8 @@
 'use strict';
 
-let applicationId = '';
 let ApplicationFile = require('./models/application-files.es6');
 let AWS = require('aws-sdk');
+let cryptoRandomString = require('crypto-random-string');
 let fs = require('fs');
 let multer = require('multer');
 let multerS3 = require('multer-s3');
@@ -11,7 +11,6 @@
 let util = require('./util.es6');
 let validator = require('./validation.es6');
 let vcapServices = require('./vcap-services.es6');
-let cryptoRandomString = require('crypto-random-string');
 
 let tempOutfitter = {};
 
@@ -326,17 +325,8 @@
   }
 };
 
-<<<<<<< HEAD
 tempOutfitter.getOne = (req, res) => {
   TempOutfitterApplication.findOne({ where: { app_control_number: req.params.id } })
-=======
-tempOutfitterRestHandlers.getOne = (req, res) => {
-  TempOutfitterApplication.findOne({
-    where: {
-      app_control_number: req.params.id
-    }
-  })
->>>>>>> 0521b79e
     .then(app => {
       if (app) {
         res.status(200).json(translateFromDatabaseToClient(app));
@@ -349,17 +339,8 @@
     });
 };
 
-<<<<<<< HEAD
 tempOutfitter.update = (req, res) => {
   TempOutfitterApplication.findOne({ where: { app_control_number: req.params.id } }).then(app => {
-=======
-tempOutfitterRestHandlers.update = (req, res) => {
-  TempOutfitterApplication.findOne({
-    where: {
-      app_control_number: req.params.id
-    }
-  }).then(app => {
->>>>>>> 0521b79e
     if (app) {
       app.status = req.body.status;
       if (app.status === 'Accepted') {
