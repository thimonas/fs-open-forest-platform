--- conflicted
+++ resolved
@@ -32,15 +32,9 @@
   res.send('Uptime: ' + process.uptime() + ' seconds');
 });
 
-<<<<<<< HEAD
-=======
-/** Serve static API documentation pages. */
-router.use('/docs/api', express.static('docs/api'));
-
 /** Serve static code documentation pages. */
 router.use('/docs/code', express.static('docs/code'));
 
->>>>>>> 7ab3db45
 /**
  * Misc routes
  * @exports routers/router
