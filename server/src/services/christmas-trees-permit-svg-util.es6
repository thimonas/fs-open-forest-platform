'use strict';

/**
 * svg utility service for christmas trees
 * @module services/christmas-trees-permit-svg-util
 */

const jsdom = require('jsdom');
const {
  JSDOM
} = jsdom;
const moment = require('moment-timezone');
const fs = require('fs-extra');
const svg2png = require('svg2png');
const zpad = require('zpad');
const markdown = require('markdown').markdown;
const vcapConstants = require('../vcap-constants.es6');
const forestService = require('./forest.service.es6');
const christmasTreesPermitSvgUtil = {};

/**
 * @function addApplicantInfo - Add applicatnt information to the SVG fragment
 * @param {Object} permit - permit object from database
 * @param {Object} fragment - jsdom fragment
 */
const addApplicantInfo = (permit, frag) => {
  frag.querySelector('#permit-id_1_').textContent = zpad(permit.permitNumber, 8);

  frag.querySelector('#issue-date_1_').textContent = moment
    .tz(permit.createdAt, permit.christmasTreesForest.timezone)
    .format('MMM DD, YYYY')
    .toUpperCase();

  frag.querySelector('#full-name_1_').textContent =
    `${permit.firstName
      .substring(0, 18)
      .toUpperCase()} ${permit.lastName.substring(0, 18).toUpperCase()}`;

  frag.querySelector('#quantity_1_').textContent = permit.quantity;

  //set additional trees to blank so that user can fill them in
  for (let i = 1; i < permit.quantity; i++) {
    let querySelector = '#additional-tree-' + i + '-' + 1;
    frag.querySelector(querySelector).style = 'display:none';
    querySelector = '#additional-tree-' + i + '-' + 2;
    frag.querySelector(querySelector).style = 'display:none';
  }
};

/**
 * @function addForestSpecificInfo - Add forest specific information to the SVG fragment
 * @param {Object} permit - permit object from database
 * @param {Object} fragment - jsdom fragment
 */
const addForestSpecificInfo = (permit, frag) => {
  frag.querySelector('#forest-name_1_').textContent = permit.christmasTreesForest.forestNameShort.toUpperCase();
  if (permit.christmasTreesForest.forestNameShort.indexOf(' and ') > 0) {
    frag.querySelector('#national-forest_1_').textContent = 'NATIONAL FORESTS';
  } else {
    frag.querySelector('#national-forest_1_').textContent = 'NATIONAL FOREST';
  }
  frag.querySelector('#permit-year-vertical_1_').textContent = permit.christmasTreesForest.startDate.getFullYear();

  frag.querySelector('#permit-expiration_1_').textContent =
    moment
      .tz(permit.christmasTreesForest.endDate, permit.christmasTreesForest.timezone)
      .format('MMM D, YYYY')
      .toUpperCase() + ' MIDNIGHT';
  if (permit.christmasTreesForest.treeHeight > 0) {
    frag.querySelector('#tree-height_1_').textContent = permit.christmasTreesForest.treeHeight;
  } else {
    frag.querySelector('#tree-height_1_').textContent = 'N/A';
    frag.querySelector('#tree-height-feet_1_').textContent = '';
  }
  if (permit.christmasTreesForest.stumpHeight > 0) {
    frag.querySelector('#stump-height_1_').textContent = permit.christmasTreesForest.stumpHeight;
  } else {
    frag.querySelector('#stump-height_1_').textContent = 'N/A';
    frag.querySelector('#stump-height-inches_1_').textContent = '';
    frag.querySelector('#stump-height-or-less_1_').textContent = '';
  }
  if (permit.christmasTreesForest.stumpDiameter > 0) {
    frag.querySelector('#stump-diameter_1_').textContent = permit.christmasTreesForest.stumpDiameter;
  } else {
    frag.querySelector('#stump-diameter_1_').textContent = 'N/A';
    frag.querySelector('#stump-diameter-inches_1_').textContent = '';
  }
};

/**
 * @function generatePermitSvg - Generate Permit SVG from the permit data object
 * @param {Object} permit - permit object from database
 * @return {Object} jsdom fragment with svg buffer
 */
christmasTreesPermitSvgUtil.generatePermitSvg = permit => {
  return new Promise((resolve, reject) => {
    fs.readFile('src/templates/christmas-trees/permit-design.svg', function read(err, svgData) {
      if (err) {
        console.error('problem creating permit svg=', err);
        reject(err);
      }
      try {
        const frag = JSDOM.fragment(svgData.toString('utf8'));
        addApplicantInfo(permit, frag);
        addForestSpecificInfo(permit, frag);
        resolve(frag.firstChild.outerHTML);
      } catch (err) {
        console.error('problem creating permit svg=', err);
        reject(err);
      }
    });
  });
};

/**
 * @function generatePng - Generate Permit PNG from the permit SVG buffer
 * @param {Object} svgBuffer - permi svg Buffer
 * @return {Object} - png buffer for the svg
 */
christmasTreesPermitSvgUtil.generatePng = svgBuffer => {
  return new Promise(resolve => {
    svg2png(svgBuffer, {
      width: 740,
      height: 958
    })
      .then(data => {
        resolve(data);
      })
      .catch(err => {
        console.error(err);
      });
  });
};

/**
 * @function generateRulesHtml - Generate permit rules HTML from permit object
 * @param {boolean} createHtmlBody - wrap rules into html body
 * @param {Object} permit - permit object
 * @return {string} - permit rules in html format
 */
christmasTreesPermitSvgUtil.generateRulesHtml = (createHtmlBody, permit) => {
  return new Promise((resolve, reject) => {
    try {
      let rulesMarkdown = christmasTreesPermitSvgUtil.getRulesMarkdown(permit.christmasTreesForest.forestAbbr);
      if (rulesMarkdown) {
        let rulesHtml = markdown.toHTML(rulesMarkdown);
        rulesHtml = christmasTreesPermitSvgUtil.processRulesText(rulesHtml, permit);
        resolve(
          christmasTreesPermitSvgUtil.createRulesHtmlPage(createHtmlBody, rulesHtml, permit.christmasTreesForest)
        );
      } else {
        reject('problem reading rules markdown files', permit.permitId);
      }
    } catch (err) {
      console.error('problen creating rules html for permit ' + permit.permitId, err);
      reject(err);
    }
  });
};

/**
 * @function getRulesMarkdown - Get the rules markdown files for the given forest
 * @param {string} forestAbbr - forest abbreviation
 * @return {string} - rules from markdown files
 */
christmasTreesPermitSvgUtil.getRulesMarkdown = forestAbbr => {
  let permitRules = fs.readFileSync('frontend-assets/content/common/permit-rules.md');
  let forestRules = fs.readFileSync('frontend-assets/content/' + forestAbbr + '/rules-to-know/rules.md');
  if (permitRules && forestRules) {
    return `${permitRules}\n${forestRules}`;
  } else {
    return null;
  }
};

/**
 * @function createRulesHtmlPage - Generate HTML wrapper aroung the permit rules HTML content
 * @param {string} createHtmlBody - wrap rules into html body
 * @param {string} rules - permit rules text
 * @param {string} forest - forest object from database
 * @return {string} - formatted rules html
 */
christmasTreesPermitSvgUtil.createRulesHtmlPage = (createHtmlBody, rules, forest) => {
  let rulesHtml = '';
<<<<<<< HEAD
  if (createHtmlBody) {
    rulesHtml = '<html lang="en"><head><title="U.S. National Forest Christmas Tree Permitting - Rules"></title></head>' +
=======
  if (htmlBody) {
    rulesHtml =
      '<html lang="en"><head><title="U.S. National Forest Christmas Tree Permitting - Rules"></title></head>' +
>>>>>>> 5ac6d2eb
      '<body style="font-family:Arial; margin:20px;">';
  }
  rulesHtml +=
    '<div>' +
    '<h1 style="background-color:#000; text-align:center; padding:8px;">' +
    '<span style="color:#FFF; font-size: 36px;">CHRISTMAS TREE CUTTING RULES</span></h1>';

  rulesHtml +=
    '<h2><img alt="Department of Agriculture - US Forest Service" class="fs-logo" role="img" src="' +
    vcapConstants.INTAKE_CLIENT_BASE_URL +
    '/assets/img/usfslogo.svg" width="50" style="vertical-align: middle;padding-right: 1rem;">' +
    forest.forestName.toUpperCase() +
    '</h2><br/>';
  rulesHtml +=
    'Christmas trees may be taken from the ' +
    forest.forestName +
    ' under the below rules and guidelines. Failure to follow these rules and guidelines may result in a fine<br/><br/>';
  var regex = new RegExp('"/assets/', 'g');
  rules = rules.replace(regex, '"' + vcapConstants.INTAKE_CLIENT_BASE_URL + '/assets/');

  rules = rules.replace(
    'alt="rules icon"',
    'alt="rules icon" style="width: 50px; vertical-align: middle; padding-right: 1rem;"'
  );
  rulesHtml += rules + '</div>';
  if (createHtmlBody) {
    rulesHtml += '</body></html>';
  }
  return rulesHtml;
};

/**
 * @function processRulesText - Parse and update rules HTML with forest specific keys
 * @param {string} rulesHtml - permit rules in html format
 * @param {Object} permit - permit object from database
 * @return {string} - processed rules html
 */
christmasTreesPermitSvgUtil.processRulesText = (rulesHtml, permit) => {
  let forest = permit.christmasTreesForest.dataValues;
  for (var key in forest) {
    if (forest.hasOwnProperty(key)) {
      let textToReplace = '{{' + key + '}}';
      rulesHtml = rulesHtml.replace(textToReplace, forest[key]);
      if (key === 'cuttingAreas' && Object.keys(forest.cuttingAreas).length > 0) {
        rulesHtml = christmasTreesPermitSvgUtil.parseCuttingAreaDates(rulesHtml, forest);
      }
    }
  }
  return rulesHtml;
};

/**
 * @function parseCuttingAreaDates - Parse and update rules HTML with forest cutting area keys
 * @param {string} rulesText - rules text
 * @param {string} forest - forest object from database
 * @return {string} - processed rules
 */
christmasTreesPermitSvgUtil.parseCuttingAreaDates = (rulesText, forest) => {
  let cuttingAreaKeys = ['elkCreek', 'redFeatherLakes', 'sulphur', 'canyonLakes'];
  for (const key of cuttingAreaKeys) {
    const areaKey = key.toUpperCase();
    const cuttingAreas = forestService.parseCuttingAreas(forest.cuttingAreas);
    if (cuttingAreas && cuttingAreas[areaKey] && cuttingAreas[areaKey].startDate) {
      rulesText = rulesText.replace(
        '{{' + key + 'Date}}',
        christmasTreesPermitSvgUtil.formatCuttingAreaDate(
          forest.timezone,
          cuttingAreas[areaKey].startDate,
          cuttingAreas[areaKey].endDate
        )
      );
    }
  }
  return rulesText;
};

/**
 * @function formatCuttingAreaDate - Format cutting area start and end dates in the rules HTML
 * @param {string} forestTimezone - forest's timezone
 * @param {string} startDate - forest season start date
 * @param {string} endDate - forest season end date
 * @return {string} - formatted date with start and end dates
 */
christmasTreesPermitSvgUtil.formatCuttingAreaDate = (forestTimezone, startDate, endDate) => {
  const start = moment(startDate).tz(forestTimezone);
  const end = moment(endDate).tz(forestTimezone);
  let startFormat = 'MMM. D -';
  let endFormat = ' D, YYYY';

  if (start.month() !== end.month()) {
    endFormat = ' MMM. D, YYYY';
  }
  if (start.year() !== end.year()) {
    startFormat = 'MMM. D, YYYY - ';
  }
  return start.format(startFormat) + end.format(endFormat);
};

module.exports = christmasTreesPermitSvgUtil;<|MERGE_RESOLUTION|>--- conflicted
+++ resolved
@@ -182,14 +182,9 @@
  */
 christmasTreesPermitSvgUtil.createRulesHtmlPage = (createHtmlBody, rules, forest) => {
   let rulesHtml = '';
-<<<<<<< HEAD
   if (createHtmlBody) {
-    rulesHtml = '<html lang="en"><head><title="U.S. National Forest Christmas Tree Permitting - Rules"></title></head>' +
-=======
-  if (htmlBody) {
     rulesHtml =
       '<html lang="en"><head><title="U.S. National Forest Christmas Tree Permitting - Rules"></title></head>' +
->>>>>>> 5ac6d2eb
       '<body style="font-family:Arial; margin:20px;">';
   }
   rulesHtml +=
