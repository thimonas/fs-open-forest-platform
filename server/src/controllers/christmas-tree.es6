--- conflicted
+++ resolved
@@ -8,14 +8,10 @@
 const vcapConstants = require('../vcap-constants.es6');
 const treesDb = require('../models/trees-db.es6');
 const paygov = require('../paygov.es6');
-<<<<<<< HEAD
 const permitSvgService = require('../create-svg.es6');
 const jwt = require('jsonwebtoken');
-=======
-const createPermit = require('../create-svg.es6');
 const email = require('../email/email-util.es6');
 
->>>>>>> 4c19fbea
 const christmasTree = {};
 
 const translateGuidelinesFromDatabaseToClient = input => {
@@ -292,31 +288,11 @@
 };
 
 const parseXMLFromPayGov = (res, xmlResponse, permit) => {
-<<<<<<< HEAD
   return new Promise((resolve, reject) => {
     xml2jsParse(xmlResponse, (err, result) => {
       if (err) {
         reject(err);
       } else {
-=======
-  xml2jsParse(xmlResponse, (err, result) => {
-    if (!err) {
-      try {
-        const paygovTrackingId = paygov.getTrackingId(result);
-        permit
-          .update({
-            paygovTrackingId: paygovTrackingId,
-            status: 'Completed'
-          })
-          .then(savedPermit => {
-            createPermit
-              .generateSvgPermit(permit)
-              .then(permitImages =>
-                returnSavedPermit(res, savedPermit, permitImages.svgBuffer, permitImages.pngBuffer)
-              );
-          });
-      } catch (error) {
->>>>>>> 4c19fbea
         try {
           const paygovTrackingId = paygov.getTrackingId(result);
           resolve(paygovTrackingId);
