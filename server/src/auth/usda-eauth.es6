'use strict';

/**
 * Module for USDA eAuth integration
 * @module auth/usda-eauth
 */

const express = require('express');
const passport = require('passport');
const SamlStrategy = require('passport-saml').Strategy;
const vcapConstants = require('../vcap-constants.es6');
const util = require('../services/util.es6');

const eAuth = {};

eAuth.loginPath = '/auth/usda-eauth/saml/login';
eAuth.callbackPath = '/auth/usda-eauth/saml/callback';

// Instantiate the passport SamlStrategy
passport.use(
<<<<<<< HEAD
  new SamlStrategy({
    path: vcapConstants.BASE_URL + eAuth.callbackPath,
    entryPoint: `${vcapConstants.EAUTH_ENTRY_POINT}?SPID=${vcapConstants.EAUTH_ISSUER}`,
    issuer: vcapConstants.EAUTH_ISSUER,
    privateCert: vcapConstants.EAUTH_PRIVATE_KEY,
    cert: vcapConstants.EAUTH_CERT
  }, (profile, done) => {
    return done(null, eAuth.setUserObject(profile));
  })
=======
  new SamlStrategy(
    {
      path: vcapConstants.baseUrl + eAuth.callbackPath,
      entryPoint: `${vcapConstants.eAuthEntryPoint}?SPID=${vcapConstants.eAuthIssuer}`,
      issuer: vcapConstants.eAuthIssuer,
      privateCert: vcapConstants.eAuthPrivateKey,
      cert: vcapConstants.eAuthCert
    },
    (profile, done) => {
      return done(null, eAuth.setUserObject(profile));
    }
  )
>>>>>>> 7ab3db45
);

// router for eAuth specific endpoints
eAuth.router = express.Router();

/**
 * @function setUserObject - set user profile in the eAuth authentication response
 * @param {Object} profile
 */
eAuth.setUserObject = profile => {
  // profile.usdaemail does not return for every users, so we create an ID from first and last names
  let adminUsername = '';
  let role = 'user';
  let email = '';
  if (profile.usdafirstname && profile.usdalastname) {
    adminUsername = `${profile.usdafirstname}_${profile.usdalastname}`.toUpperCase().replace(/\s/g, '_');
  }
  role = util.getUserRole(adminUsername);
  email = profile.usdaemail && profile.usdaemail !== 'EEMSCERT@ftc.usda.gov' ? profile.usdaemail : '';
  return {
    adminUsername: role === 'admin' ? adminUsername : '',
    email: email,
    role: role,
    forests: util.getAdminForests(adminUsername)
  };
};

//Initiate authentication via eAuth.
eAuth.router.get(eAuth.loginPath, (req, res) => {
  return res.redirect(`${vcapConstants.EAUTH_ENTRY_POINT}?SPID=${vcapConstants.EAUTH_ISSUER}`);
});

//Callback from eAuth.
eAuth.router.post(eAuth.callbackPath, passport.authenticate('saml'), (req, res) => {
  return res.redirect(`${vcapConstants.INTAKE_CLIENT_BASE_URL}/logged-in`);
});

module.exports = eAuth;<|MERGE_RESOLUTION|>--- conflicted
+++ resolved
@@ -18,30 +18,18 @@
 
 // Instantiate the passport SamlStrategy
 passport.use(
-<<<<<<< HEAD
-  new SamlStrategy({
-    path: vcapConstants.BASE_URL + eAuth.callbackPath,
-    entryPoint: `${vcapConstants.EAUTH_ENTRY_POINT}?SPID=${vcapConstants.EAUTH_ISSUER}`,
-    issuer: vcapConstants.EAUTH_ISSUER,
-    privateCert: vcapConstants.EAUTH_PRIVATE_KEY,
-    cert: vcapConstants.EAUTH_CERT
-  }, (profile, done) => {
-    return done(null, eAuth.setUserObject(profile));
-  })
-=======
   new SamlStrategy(
     {
-      path: vcapConstants.baseUrl + eAuth.callbackPath,
-      entryPoint: `${vcapConstants.eAuthEntryPoint}?SPID=${vcapConstants.eAuthIssuer}`,
-      issuer: vcapConstants.eAuthIssuer,
-      privateCert: vcapConstants.eAuthPrivateKey,
-      cert: vcapConstants.eAuthCert
+      path: vcapConstants.BASE_URL + eAuth.callbackPath,
+      entryPoint: `${vcapConstants.EAUTH_ENTRY_POINT}?SPID=${vcapConstants.EAUTH_ISSUER}`,
+      issuer: vcapConstants.EAUTH_ISSUER,
+      privateCert: vcapConstants.EAUTH_PRIVATE_KEY,
+      cert: vcapConstants.EAUTH_CERT
     },
     (profile, done) => {
       return done(null, eAuth.setUserObject(profile));
     }
   )
->>>>>>> 7ab3db45
 );
 
 // router for eAuth specific endpoints
