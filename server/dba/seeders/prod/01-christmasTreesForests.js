'use strict';

module.exports = {
  up: function(queryInterface, Sequelize) {
    let forests = [
      {
        id: 1,
        forest_name: 'Arapaho and Roosevelt National Forests',
        forest_url: 'https://www.fs.usda.gov/main/arp',
        tree_height: 0,
        stump_height: 6,
        stump_diameter: 6,
        start_date: '2018-11-01T06:00:00Z',
        end_date: '2019-01-06T06:59:59Z',
        created: 'now()',
        updated: 'now()',
        org_structure_code: '11-02-10T',
        description: 'Arapaho & Roosevelt | Colorado | Fort Collins, CO',
        forest_abbr: 'arp',
        tree_cost: 10,
        max_num_trees: 5,
        forest_name_short: 'Arapaho and Roosevelt',
        timezone: 'America/Denver'
      },
      {
        id: 2,
        forest_name: 'Flathead National Forest',
        forest_url: 'https://www.fs.usda.gov/main/flathead',
        tree_height: 0,
        stump_height: 8,
        stump_diameter: 4,
        start_date: '2018-11-15T07:00:00Z',
        end_date: '2019-01-03T06:59:59Z',
        created: 'now()',
        updated: 'now()',
        org_structure_code: '11-01-10',
        description: 'Flathead | Montana | Kalispell, MT',
        forest_abbr: 'flathead',
        tree_cost: 5,
        max_num_trees: 3,
        forest_name_short: 'Flathead',
        timezone: 'America/Denver'
      },
      {
        id: 3,
        forest_name: 'Mt. Hood National Forest',
        forest_url: 'https://www.fs.usda.gov/main/mthood',
        tree_height: 12,
        stump_height: 6,
        stump_diameter: 6,
<<<<<<< HEAD
        start_date: '2017-11-01T07:00:00Z',
        end_date: '2019-12-25T07:59:59Z',
=======
        start_date: '2018-11-01T12:00:00Z',
        end_date: '2018-12-24T12:00:00Z',
>>>>>>> 53524b93
        created: 'now()',
        updated: 'now()',
        org_structure_code: '11-06-06',
        description: 'Mt. Hood | Oregon | Portland, OR',
        forest_abbr: 'mthood',
        tree_cost: 5,
        max_num_trees: 5,
        forest_name_short: 'Mt. Hood',
        timezone: 'America/Los_Angeles'
      },
      {
        id: 4,
        forest_name: 'Shoshone National Forest',
        forest_url: 'https://www.fs.usda.gov/main/shoshone',
        tree_height: 20,
        stump_height: 4,
        stump_diameter: 0,
<<<<<<< HEAD
        start_date: '2017-11-21T07:00:00Z',
        end_date: '2017-12-24T06:59:59Z',
=======
        start_date: '2018-11-21T12:00:00Z',
        end_date: '2018-12-24T12:00:00Z',
>>>>>>> 53524b93
        created: 'now()',
        updated: 'now()',
        org_structure_code: '11-02-14',
        description: 'Shoshone | Montana, Wyoming | Cody, WY, Jackson, WY',
        forest_abbr: 'shoshone',
        tree_cost: 8,
        max_num_trees: 5,
        allow_additional_height: true,
        forest_name_short: 'Shoshone',
        timezone: 'America/Denver'
      }
    ];
    return queryInterface.bulkInsert('christmasTreesForests', forests);
  },
  down: function(queryInterface, Sequelize) {
    const operator = Sequelize.Op;
    return queryInterface.bulkDelete('christmasTreesForests', {
      id: {
        [operator.in]: [1, 2, 3, 4]
      }
    });
  }
};<|MERGE_RESOLUTION|>--- conflicted
+++ resolved
@@ -48,13 +48,8 @@
         tree_height: 12,
         stump_height: 6,
         stump_diameter: 6,
-<<<<<<< HEAD
-        start_date: '2017-11-01T07:00:00Z',
-        end_date: '2019-12-25T07:59:59Z',
-=======
-        start_date: '2018-11-01T12:00:00Z',
-        end_date: '2018-12-24T12:00:00Z',
->>>>>>> 53524b93
+        start_date: '2018-11-01T07:00:00Z',
+        end_date: '2018-12-25T07:59:59Z',
         created: 'now()',
         updated: 'now()',
         org_structure_code: '11-06-06',
@@ -72,13 +67,8 @@
         tree_height: 20,
         stump_height: 4,
         stump_diameter: 0,
-<<<<<<< HEAD
-        start_date: '2017-11-21T07:00:00Z',
-        end_date: '2017-12-24T06:59:59Z',
-=======
-        start_date: '2018-11-21T12:00:00Z',
-        end_date: '2018-12-24T12:00:00Z',
->>>>>>> 53524b93
+        start_date: '2018-11-21T07:00:00Z',
+        end_date: '2018-12-24T06:59:59Z',
         created: 'now()',
         updated: 'now()',
         org_structure_code: '11-02-14',
