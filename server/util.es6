'use strict';

let extractField = (errorObj, withArg) => {
  if (withArg && errorObj.property === 'instance') {
    return errorObj.argument;
  } else if (withArg) {
    // assumption is that the string otherwise is 'instance.<field>'
    return errorObj.property.substring(9) + '.' + errorObj.argument;
  } else {
    return errorObj.property.substring(9);
  }
};

let util = {};

util.collateErrors = (result, errorArr, prefix) => {
  for (var error of result.errors) {
    if (error.name === 'required') {
      errorArr.push(error.name + '-' + (prefix ? prefix : '') + extractField(error, true));
    } else if (error.name === 'enum' || error.name === 'pattern' || error.name === 'type')  {
      errorArr.push(error.name + '-' + (prefix ? prefix : '') + extractField(error, false));
    }
  }
};

util.translateFromDatabaseToJSON = (input) => {
  return {
    'applicantInfo': {
      'dayPhone': {
        'areaCode': input.applicantInfoDayPhoneAreaCode,
        'prefix': input.applicantInfoDayPhonePrefix,
        'number': input.applicantInfoDayPhoneNumber
      },
      'eveningPhone': {
        'areaCode': input.applicantInfoEveningPhoneAreaCode,
        'prefix': input.applicantInfoEveningPhonePrefix,
        'number': input.applicantInfoEveningPhoneNumber
      },
      'primaryAddress': {
        'mailingAddress': input.applicantInfoPrimaryMailingAddress,
        'mailingAddress2': input.applicantInfoPrimaryMailingAddress2,
        'mailingCity': input.applicantInfoPrimaryMailingCity,
        'mailingState': input.applicantInfoPrimaryMailingState,
        'mailingZip': input.applicantInfoPrimaryMailingZIP
      },
      'organizationAddress': {
        'mailingAddress': input.applicantInfoOrgMailingAddress,
        'mailingAddress2': input.applicantInfoOrgMailingAddress2,
        'mailingCity': input.applicantInfoOrgMailingCity,
        'mailingState': input.applicantInfoOrgMailingState,
        'mailingZip': input.applicantInfoOrgMailingZIP
      },
      'secondaryAddress': {
        'mailingAddress': input.applicantInfoSecondaryMailingAddress,
        'mailingAddress2': input.applicantInfoSecondaryMailingAddress2,
        'mailingCity': input.applicantInfoSecondaryMailingCity,
        'mailingState': input.applicantInfoSecondaryMailingState,
        'mailingZip': input.applicantInfoSecondaryMailingZIP
      },
      'orgType': input.type,
      'primaryFirstName': input.applicantInfoPrimaryFirstName,
      'primaryLastName': input.applicantInfoPrimaryLastName,
      'secondaryFirstName': input.applicantInfoSecondaryFirstName,
      'secondaryLastName': input.applicantInfoSecondaryLastName,
      'emailAddress': input.applicantInfoEmailAddress
    },
    'noncommercialFields': {
      'activityDescription': input.noncommercialFieldsActivityDescription,
      'locationDescription': input.noncommercialFieldsLocationDescription,
      'numberParticipants': input.noncommercialFieldsNumberParticipants,
      'spectators': input.noncommercialFieldsSpectatorCount,
      'startDateTime': input.noncommercialFieldsStartDateTime,
      'endDateTime': input.noncommercialFieldsEndDateTime
    },
    'district': input.district,
    'region': input.region,
    'forest': input.forest,
    'type': input.type,
    'eventName': input.eventName,
    'signature': input.signature,
    'status': input.status,
    'createdAt': input.createdAt,
    'applicationId': input.applicationId,
<<<<<<< HEAD
    'appControlNumber': input.appControlNumber
=======
    'reasonForReturn': input.reasonForReturn
>>>>>>> f6b43829
  };
};

util.translateArrayFromDatabaseToJSON = (applications) => {
  for (var i = 0; i < applications.length; i++) {
    applications[i] = util.translateFromDatabaseToJSON(applications[i]);
  }
  return applications;
};

util.translateFromIntakeToMiddleLayer = (input) => {
  let result = {
    'region': input.region,
    'forest': input.forest,
    'district': input.district,
    'authorizingOfficerName': 'Placeholder', // TODO: Add value when user has authenticated
    'authorizingOfficerTitle': 'Placeholder', // TODO: Add value when user has authenticated
    'applicantInfo': {
      'firstName': input.applicantInfoPrimaryFirstName,
      'lastName': input.applicantInfoPrimaryLastName,
      'dayPhone': {
        'areaCode': input.applicantInfoDayPhoneAreaCode,
        'number': input.applicantInfoDayPhonePrefix + input.applicantInfoDayPhoneNumber,
        'extension': input.applicantInfoDayPhoneExtension || undefined,
        'phoneType': 'standard'
      },
      'eveningPhone': {
        'areaCode': input.applicantInfoEveningPhoneAreaCode || input.applicantInfoDayPhoneAreaCode,
        'number': (input.applicantInfoEveningPhonePrefix + input.applicantInfoEveningPhoneNumber) || (input.applicantInfoDayPhonePrefix + input.applicantInfoDayPhoneNumber),
        'extension': input.applicantInfoEveningPhoneExtension || input.applicantInfoDayPhoneExtension || undefined,
        'phoneType': 'standard'
      },
      'emailAddress': input.applicantInfoEmailAddress,
      'organizationName': input.applicantInfoOrganizationName || undefined,
      'website': input.applicantInfoWebsite || undefined,
      'orgType': input.applicantInfoOrgType
    },
    'type': input.type,
    'noncommercialFields': {
      'activityDescription': input.noncommercialFieldsActivityDescription,
      'locationDescription': input.noncommercialFieldsLocationDescription,
      'startDateTime': input.noncommercialFieldsStartDateTime,
      'endDateTime': input.noncommercialFieldsEndDateTime,
      'numberParticipants': Number(input.noncommercialFieldsNumberParticipants)
    }
  };

  if (input.applicantInfoOrgType === 'Person') {
    result.applicantInfo.mailingAddress = input.applicantInfoPrimaryMailingAddress;
    result.applicantInfo.mailingAddress2 = input.applicantInfoPrimaryMailingAddress2 || undefined;
    result.applicantInfo.mailingCity = input.applicantInfoPrimaryMailingCity;
    result.applicantInfo.mailingState = input.applicantInfoPrimaryMailingState;
    result.applicantInfo.mailingZIP = input.applicantInfoPrimaryMailingZIP;
  }

  if (input.applicantInfoOrgType === 'Organization') {
    result.applicantInfo.mailingAddress = input.applicantInfoOrgMailingAddress;
    result.applicantInfo.mailingAddress2 = input.applicantInfoOrgMailingAddress2 || undefined;
    result.applicantInfo.mailingCity = input.applicantInfoOrgMailingCity;
    result.applicantInfo.mailingState = input.applicantInfoOrgMailingState;
    result.applicantInfo.mailingZIP = input.applicantInfoOrgMailingZIP;
  }

  return result;
};

module.exports = util;<|MERGE_RESOLUTION|>--- conflicted
+++ resolved
@@ -81,11 +81,8 @@
     'status': input.status,
     'createdAt': input.createdAt,
     'applicationId': input.applicationId,
-<<<<<<< HEAD
+    'reasonForReturn': input.reasonForReturn,
     'appControlNumber': input.appControlNumber
-=======
-    'reasonForReturn': input.reasonForReturn
->>>>>>> f6b43829
   };
 };
 
