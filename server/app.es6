'use strict';

let bodyParser = require('body-parser');
let eAuth = require('./auth/usda-eauth.es6');
let express = require('express');
let helmet = require('helmet');
let loginGov = require('./auth/login-gov.es6');
let noncommercial = require('./noncommercial.es6');
// let passport = require('passport');
let tempOutfitter = require('./temp-outfitter.es6');
let util = require('./util.es6');
let vcapServices = require('./vcap-services.es6');
var session = require('cookie-session');

let app = express();

/* Use helmet for increased security. */
app.use(helmet());

/* Body parsers */
app.use(
  bodyParser.urlencoded({
    extended: false
  })
);
app.use(bodyParser.json());

/* Session handler */
app.use(
  session({
    name: 'session',
    keys: [
      new Buffer(`${Math.random()}${Math.random()}`).toString('base64'),
      new Buffer(`${Math.random()}${Math.random()}`).toString('base64')
    ],
    cookie: {
      secure: true,
      httpOnly: true,
      domain: vcapServices.baseUrl,
      expires: new Date(Date.now() + 60 * 60 * 1000) // 1 hour
    }
  })
);

<<<<<<< HEAD
=======
/* Setup passport */
app.use(passport.initialize());
app.use(passport.session());
passport.serializeUser((user, done) => {
  done(null, user);
});
passport.deserializeUser((user, done) => {
  done(null, user);
});
loginGov.setup();

let isLocalOrCI = () => {
  const environments = ['CI', 'local'];
  if (environments.indexOf(process.env.PLATFORM) !== -1) {
    return true;
  }
  return false;
};

>>>>>>> 2fa0e81b
let setCorsHeaders = (req, res, next) => {
  if (process.env.PLATFORM === 'CI') {
    res.set('Access-Control-Allow-Origin', 'http://localhost:49152');
    res.set('Access-Control-Allow-Credentials', true);
  } else if (process.env.PLATFORM === 'local') {
    res.set('Access-Control-Allow-Origin', 'http://localhost:4200');
    res.set('Access-Control-Allow-Credentials', true);
  } else {
    res.set('Access-Control-Allow-Origin', vcapServices.intakeClientBaseUrl);
    res.set('Access-Control-Allow-Credentials', true);
  }
  next();
};

let checkPermissions = (req, res, next) => {
  if (isLocalOrCI()) {
    next();
  } else {
    if (!req.user) {
      res.status(401).send({
        errors: ['Unauthorized']
      });
    } else {
      next();
    }
  }
};

const adminWhitelist = ['esorenson1@flexion.us', 'salt@flexion.us'];

let checkAdminPermissions = (req, res, next) => {
<<<<<<< HEAD
  if (req.user.role !== 'admin' || !adminWhitelist.includes(req.user.email)) {
    res.status(403).send({ errors: ['Forbidden'] });
  } else {
=======
  // TODO: add whitelist after discussions with Colin and Laura (`TYPEofEmployee`_`subagency`:`Employee_status`)
  if (isLocalOrCI()) {
>>>>>>> 2fa0e81b
    next();
  } else {
    if (!req.user || req.user.role != 'admin') {
      res.status(401).send({
        errors: ['Unauthorized']
      });
    } else {
      next();
    }
  }
};

app.options('*', setCorsHeaders, (req, res) => {
  res.set('Access-Control-Allow-Headers', 'accept, content-type');
  res.set('Access-Control-Allow-Methods', 'GET, PUT, POST, DELETE, OPTIONS, PATCH');
  res.send();
});

/* Setup passport */
let passport = loginGov.setup();
app.use(passport.initialize());
app.use(passport.session());
passport.serializeUser((user, done) => {
  done(null, user);
});
passport.deserializeUser((user, done) => {
  done(null, user);
});

/* Universal passport user */
app.get('/auth/user', setCorsHeaders, checkPermissions, (req, res) => {
  if (isLocalOrCI()) {
    res.send({
      email: 'local@test.com',
      role: 'admin'
    });
  }
  res.send(req.user);
});

/* Universal passport logout */
app.get('/auth/logout', setCorsHeaders, checkPermissions, (req, res) => {
  if (req.user.role === 'user') {
    let token = req.user.token;
    req.logout();
    res.redirect(
      `${loginGov.issuer.end_session_endpoint}?post_logout_redirect_uri=${encodeURIComponent(
        vcapServices.intakeClientBaseUrl
      )}&state=${loginGov.params.state}&id_token_hint=${token}`
    );
  } else {
    req.logout();
    res.redirect(vcapServices.intakeClientBaseUrl);
  }
});

/** Get a single noncommercial permit application. */
app.get('/permits/applications/special-uses/noncommercial/:id', setCorsHeaders, checkPermissions, noncommercial.getOne);
/** Create a new noncommercial permit application. */
app.post('/permits/applications/special-uses/noncommercial', setCorsHeaders, checkPermissions, noncommercial.create);
/** Update a noncommercial permit application. */
app.put('/permits/applications/special-uses/noncommercial/:id', setCorsHeaders, checkPermissions, noncommercial.update);

/** Get a temp outfitter permit application. */
app.get(
  '/permits/applications/special-uses/temp-outfitter/:id',
  setCorsHeaders,
  checkPermissions,
  tempOutfitter.getOne
);
/** Get temp outfitter files by application id. */
app.get(
  '/permits/applications/special-uses/temp-outfitter/:id/files',
  setCorsHeaders,
  checkPermissions,
  tempOutfitter.getApplicationFileNames
);
/** Get a temp outfitter file. */
app.get(
  '/permits/applications/special-uses/temp-outfitter/:id/files/:file',
  setCorsHeaders,
  checkPermissions,
  tempOutfitter.streamFile
);
/** Create a new temp outfitter permit application. */
app.post('/permits/applications/special-uses/temp-outfitter', setCorsHeaders, checkPermissions, tempOutfitter.create);
/** Update a temp outfitter permit application. */
app.put(
  '/permits/applications/special-uses/temp-outfitter/:id',
  setCorsHeaders,
  checkPermissions,
  tempOutfitter.update
);
/** Handle temp outfitter file upload and invokes streamToS3 function. */
app.post(
  '/permits/applications/special-uses/temp-outfitter/file',
  setCorsHeaders,
  checkPermissions,
  tempOutfitter.streamToS3.array('file', 1),
  tempOutfitter.attachFile
);

/** Get all applications with status on Received or Hold. */
app.get('/permits/applications', setCorsHeaders, checkPermissions, checkAdminPermissions, util.getAllOpenApplications);

/** Get the number of seconds that this instance has been running. */
app.get('/uptime', (req, res) => {
  res.send('Uptime: ' + process.uptime() + ' seconds');
});

/* Serve static documentation pages. */
app.use('/docs/api', express.static('docs/api'));

app.use(loginGov.router);
app.use(eAuth.router);

/* Start the server. */
app.listen(8080);

/* Export needed for testing. */
module.exports = app;<|MERGE_RESOLUTION|>--- conflicted
+++ resolved
@@ -42,8 +42,6 @@
   })
 );
 
-<<<<<<< HEAD
-=======
 /* Setup passport */
 app.use(passport.initialize());
 app.use(passport.session());
@@ -63,7 +61,6 @@
   return false;
 };
 
->>>>>>> 2fa0e81b
 let setCorsHeaders = (req, res, next) => {
   if (process.env.PLATFORM === 'CI') {
     res.set('Access-Control-Allow-Origin', 'http://localhost:49152');
@@ -94,21 +91,33 @@
 
 const adminWhitelist = ['esorenson1@flexion.us', 'salt@flexion.us'];
 
+// let checkAdminPermissions = (req, res, next) => {
+// <<<<<<< HEAD
+//   if (req.user.role !== 'admin' || !adminWhitelist.includes(req.user.email)) {
+//     res.status(403).send({ errors: ['Forbidden'] });
+//   } else {
+// =======
+//   // TODO: add whitelist after discussions with Colin and Laura (`TYPEofEmployee`_`subagency`:`Employee_status`)
+//   if (isLocalOrCI()) {
+// >>>>>>> 3bcdf6a4d7fffa961927b2a9afdb41a2ef4105a3
+//     next();
+//   } else {
+//     if (!req.user || req.user.role != 'admin') {
+//       res.status(401).send({
+//         errors: ['Unauthorized']
+//       });
+//     } else {
+//       next();
+//     }
+//   }
+// };
+
 let checkAdminPermissions = (req, res, next) => {
-<<<<<<< HEAD
-  if (req.user.role !== 'admin' || !adminWhitelist.includes(req.user.email)) {
-    res.status(403).send({ errors: ['Forbidden'] });
-  } else {
-=======
-  // TODO: add whitelist after discussions with Colin and Laura (`TYPEofEmployee`_`subagency`:`Employee_status`)
   if (isLocalOrCI()) {
->>>>>>> 2fa0e81b
     next();
   } else {
-    if (!req.user || req.user.role != 'admin') {
-      res.status(401).send({
-        errors: ['Unauthorized']
-      });
+    if (req.user.role !== 'admin' || !adminWhitelist.includes(req.user.email)) {
+      res.status(403).send({ errors: ['Forbidden'] });
     } else {
       next();
     }
