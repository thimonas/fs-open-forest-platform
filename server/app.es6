--- conflicted
+++ resolved
@@ -41,60 +41,6 @@
   return;
 };
 
-<<<<<<< HEAD
-let createRoutes = function() {
-  app.options('*', accessControl, function(req, res) {
-    res.set('Access-Control-Allow-Headers', 'accept, content-type');
-    res.set('Access-Control-Allow-Methods', 'GET, PUT, POST, DELETE, OPTIONS, PATCH');
-    res.send();
-  });
-
-  /* Serve static documentation pages. */
-  app.use('/docs/api', express.static('docs/api'));
-
-  /** Get a single noncommercial permit application. */
-  app.get('/permits/applications/special-uses/noncommercial/:id', accessControl, noncommercial.getOne);
-  /** Create a new noncommercial permit application. */
-  app.post('/permits/applications/special-uses/noncommercial', accessControl, noncommercial.create);
-  /** Update a noncommercial permit application. */
-  app.put('/permits/applications/special-uses/noncommercial/:id', accessControl, noncommercial.update);
-
-  /** Get a temp outfitter permit application. */
-  app.get('/permits/applications/special-uses/temp-outfitter/:id', accessControl, tempOutfitter.getOne);
-  /** Get temp outfitter files by application id. */
-  app.get(
-    '/permits/applications/special-uses/temp-outfitter/:id/files',
-    accessControl,
-    tempOutfitter.getApplicationFileNames
-  );
-  /** Get a temp outfitter file. */
-  app.get('/permits/applications/special-uses/temp-outfitter/:id/files/:file', accessControl, tempOutfitter.streamFile);
-  /** Create a new temp outfitter permit application. */
-  app.post('/permits/applications/special-uses/temp-outfitter', accessControl, tempOutfitter.create);
-  /** Update a temp outfitter permit application. */
-  app.put('/permits/applications/special-uses/temp-outfitter/:id', accessControl, tempOutfitter.update);
-  /** Handle temp outfitter file upload and invokes streamToS3 function. */
-  app.post(
-    '/permits/applications/special-uses/temp-outfitter/file',
-    accessControl,
-    tempOutfitter.streamToS3.array('file', 1),
-    tempOutfitter.attachFile
-  );
-
-  /** Get all applications with status on Received or Hold. */
-  app.get('/permits/applications', accessControl, util.getAllOpenApplications);
-
-  /** Get the number of seconds that this instance has been running. */
-  app.get('/uptime', function(req, res) {
-    res.send('Uptime: ' + process.uptime() + ' seconds');
-  });
-
-  app.use(loginGov.router);
-
-  /* Start the server. */
-  app.listen(8080);
-};
-=======
 app.options('*', accessControl, function(req, res) {
   res.set('Access-Control-Allow-Headers', 'accept, content-type');
   res.set('Access-Control-Allow-Methods', 'GET, PUT, POST, DELETE, OPTIONS, PATCH');
@@ -113,6 +59,14 @@
 
 /** Get a temp outfitter permit application. */
 app.get('/permits/applications/special-uses/temp-outfitter/:id', accessControl, tempOutfitter.getOne);
+/** Get temp outfitter files by application id. */
+app.get(
+  '/permits/applications/special-uses/temp-outfitter/:id/files',
+  accessControl,
+  tempOutfitter.getApplicationFileNames
+);
+/** Get a temp outfitter file. */
+app.get('/permits/applications/special-uses/temp-outfitter/:id/files/:file', accessControl, tempOutfitter.streamFile);
 /** Create a new temp outfitter permit application. */
 app.post('/permits/applications/special-uses/temp-outfitter', accessControl, tempOutfitter.create);
 /** Update a temp outfitter permit application. */
@@ -134,7 +88,6 @@
 });
 
 app.use(loginGov.router);
->>>>>>> a31a73d5
 
 /* Start the server. */
 app.listen(8080);
