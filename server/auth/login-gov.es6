--- conflicted
+++ resolved
@@ -85,22 +85,13 @@
   })
 );
 
-// router.get('/auth/login-gov/openid/logout', (req, res) => {
-//   req.logout();
-//   res.redirect(vcapServices.intakeClientBaseUrl);
-// });
-
 loginGov.getUser = (req, res) => {
-<<<<<<< HEAD
-=======
-  console.log(req.user);
-  if (!req.user) {
-    res.send(401, {
-      errors: ['Unauthorized']
-    });
-  }
->>>>>>> 231fef7d
   res.send(req.user);
 };
 
+loginGov.logout = (req, res) => {
+  req.logout();
+  res.send();
+};
+
 module.exports = loginGov;