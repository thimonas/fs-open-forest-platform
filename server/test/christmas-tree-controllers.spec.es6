'use strict';

const jwt = require('jsonwebtoken');
const vcapConstants = require('../src/vcap-constants.es6');

const request = require('supertest');
const moment = require('moment');

const christmasTreePermitApplicationFactory = require('./data/christmas-trees-permit-application-factory.es6');
const server = require('./mock-aws.spec.es6');

const chai = require('chai');
const expect = chai.expect;
let permitId;
let invalidPermitId = 'xxxxxxxx-189d-43ba-xxxx-c233ef94f02f';
let paygovToken;
let tcsAppID;
let today = moment(new Date()).format('YYYY-MM-DD');

describe('christmas tree controller tests', () => {
  describe('get forests', () => {
    it('should return a 200 response', done => {
      request(server)
        .get('/forests')
        .set('Accept', 'application/json')
        .expect('Content-Type', /json/)
        .expect(200, done);
    });
    it('should return more than 0 forests', done => {
      request(server)
        .get('/forests')
        .set('Accept', 'application/json')
        .expect('Content-Type', /json/)
        .expect(function(res) {
          expect(res.body.length).to.not.equal(0);
        })
        .expect(200, done);
    });
    it('should include name and ID for a forest', done => {
      request(server)
        .get('/forests')
        .set('Accept', 'application/json')
        .expect('Content-Type', /json/)
        .expect(function(res) {
          expect(res.body[0]).to.include.all.keys('id', 'forestName', 'description', 'forestAbbr');
        })
        .expect(200, done);
    });
  });

  describe('get forest guidelines info', () => {
    it('should return a 200 response', done => {
      request(server)
        .get('/forests/arp')
        .set('Accept', 'application/json')
        .expect('Content-Type', /json/)
        .expect(200, done);
    });

    it('should include fields for species and locations', done => {
      request(server)
        .get('/forests/arp')
        .set('Accept', 'application/json')
        .expect('Content-Type', /json/)
        .expect(function(res) {
          expect(res.body).to.include.all.keys('species', 'locations');
        })
        .expect(200, done);
    });

    it('should contain data in the species field', done => {
      request(server)
        .get('/forests/arp')
        .set('Accept', 'application/json')
        .expect('Content-Type', /json/)
        .expect(function(res) {
          expect(res.body.species.locations).to.not.equal(0);
        })
        .expect(200, done);
    });

    it('should include name, status and notes fields in the species', done => {
      request(server)
        .get('/forests/arp')
        .set('Accept', 'application/json')
        .expect('Content-Type', /json/)
        .expect(function(res) {
          expect(res.body.species[0]).to.include.all.keys('name', 'status', 'notes');
        })
        .expect(200, done);
    });

    it('should contain data in the field for notes about the species', done => {
      request(server)
        .get('/forests/arp')
        .set('Accept', 'application/json')
        .expect('Content-Type', /json/)
        .expect(function(res) {
          expect(res.body.species[0].notes.length).to.not.equal(0);
        })
        .expect(200, done);
    });

    it('should contain data in the field for locations', done => {
      request(server)
        .get('/forests/mthood')
        .set('Accept', 'application/json')
        .expect('Content-Type', /json/)
        .expect(function(res) {
          expect(res.body.locations.length).to.not.equal(0);
        })
        .expect(200, done);
    });

    it('should return a 404 response when providing forest ID that does not exist.', done => {
      request(server)
        .get('/forests/-1205')
        .set('Accept', 'application/json')
        .expect(404, done);
    });
  });
  describe('submit permit application mthood national forest', () => {
    it('POST should return a 200 response when submitted to get pay.gov token', done => {
      const permitApplication = christmasTreePermitApplicationFactory.create();
      permitApplication.forestId = 3;
      permitApplication.forestAbbr = 'mthood';
      permitApplication.orgStructureCode = '11-06-06';
      request(server)
        .post('/forests/christmas-trees/permits')
        .send(permitApplication)
        .expect('Content-Type', /json/)
        .expect(res => {
          permitId = res.body.permitId;
        })
        .expect(200, done);
    });
    it('GET should return a 200 response when completing permit transaction with pay.gov', done => {
      request(server)
        .get(`/forests/christmas-trees/permits/${permitId}`)
        .expect('Content-Type', /json/)
        .expect(200, done);
    });
    it('GET should return a 200 response when requesting for already completed permit', done => {
      const token = jwt.sign(
        {
          data: permitId
        },
        vcapConstants.permitSecret
      );
      request(server)
        .get(`/forests/christmas-trees/permits/${permitId}?t=${token}`)
        .set('Accept', 'application/json')
        .expect(200, done);
    });
    it('GET should return a 404 response when requesting an invalid permit', done => {
      request(server)
        .get(`/forests/christmas-trees/permits/${invalidPermitId}`)
        .set('Accept', 'application/json')
        .expect(404, done);
    });
    it('POST should return a 400 response when submitted with invalid data', done => {
      const permitApplication = christmasTreePermitApplicationFactory.create();
      permitApplication.forestId = undefined;
      request(server)
        .post('/forests/christmas-trees/permits')
        .send(permitApplication)
        .expect('Content-Type', /json/)
        .expect(400, done);
    });
    it('POST should return 400 response when submitted to get pay.gov token (mock returns error when firstName = "1" and lastName = "1")', done => {
      const permitApplication = christmasTreePermitApplicationFactory.create();
      permitApplication.firstName = '1';
      permitApplication.lastName = '1';
      permitApplication.forestId = 3;
      permitApplication.forestAbbr = 'mthood';
      permitApplication.orgStructureCode = '11-06-06';
      request(server)
        .post('/forests/christmas-trees/permits')
        .send(permitApplication)
        .expect('Content-Type', /json/)
        .expect(400, done);
    });
    it('POST should return 500 response when submitted to get pay.gov token (mock returns error when firstName = "1" and lastName = "2")', done => {
      const permitApplication = christmasTreePermitApplicationFactory.create();
      permitApplication.firstName = '1';
      permitApplication.lastName = '2';
      permitApplication.forestId = 3;
      permitApplication.forestAbbr = 'mthood';
      permitApplication.orgStructureCode = '11-06-06';
      request(server)
        .post('/forests/christmas-trees/permits')
        .send(permitApplication)
        .expect(500, done);
    });
    it('POST should return a 200 response when submitted to get pay.gov token', done => {
      const permitApplication = christmasTreePermitApplicationFactory.create();
      permitApplication.forestId = 3;
      permitApplication.forestAbbr = 'mthood';
      permitApplication.orgStructureCode = '11-06-06';
      request(server)
        .post('/forests/christmas-trees/permits')
        .send(permitApplication)
        .expect('Content-Type', /json/)
        .expect(res => {
          permitId = res.body.permitId;
          paygovToken = res.body.token;
        })
        .expect(200, done);
    });
    it('POST should return a 200 response when submitted to mock pay.gov with invalid credit card', done => {
      const processTransaction = {
        token: paygovToken,
        cc: '0000000000000000'
      };
      request(server)
        .post('/mock-pay-gov-process')
        .send(processTransaction)
        .expect('Content-Type', /json/)
        .expect(200, done);
    });
    it('POST should return a 200 response when submitted to mock pay.gov with invalid credit card with error code in last 4 digits', done => {
      const processTransaction = { token: paygovToken, cc: '0000000000001234' };
      request(server)
        .post('/mock-pay-gov-process')
        .send(processTransaction)
        .expect('Content-Type', /json/)
        .expect(function(res) {
          expect(res.body.errorCode).to.equal('1234');
        })
        .expect(200, done);
    });
    it('GET should return a 400 response when completing permit that has transaction errors within pay.gov', done => {
      request(server)
        .get(`/forests/christmas-trees/permits/${permitId}`)
        .expect('Content-Type', /json/)
        .expect(400, done);
    });
  });

  describe('submit permit application mthood national forest pay.gov errors', () => {
    it('POST should return a 200 response when submitted to get pay.gov token', done => {
      const permitApplication = christmasTreePermitApplicationFactory.create();
      permitApplication.forestId = 3;
      permitApplication.forestAbbr = 'mthood';
      permitApplication.orgStructureCode = '11-06-06';
      request(server)
        .post('/forests/christmas-trees/permits')
        .send(permitApplication)
        .expect('Content-Type', /json/)
        .expect(res => {
          permitId = res.body.permitId;
        })
        .expect(200, done);
    });

    it('GET should return a 200 response when getting details of "initiated" permit', done => {
      request(server)
        .get(`/forests/christmas-trees/permits/${permitId}/details`)
        .expect('Content-Type', /json/)
        .expect(200, done);
    });

    it('GET should return a 200 response when completing permit transaction with pay.gov', done => {
      request(server)
        .get(`/forests/christmas-trees/permits/${permitId}`)
        .expect('Content-Type', /json/)
        .expect(200, done);
    });

    it('GET should return a 404 response when getting details of "completed" permit', done => {
      request(server)
        .get(`/forests/christmas-trees/permits/${permitId}/details`)
        .expect(404, done);
    });

    it('GET should return a 404 response when getting details of an invalid permit', done => {
      request(server)
        .get(`/forests/christmas-trees/permits/${invalidPermitId}/details`)
        .expect(404, done);
    });
  });

  describe('submit permit application for open forest', () => {
    it('POST should return a 200 response when submitted to get pay.gov token', done => {
      const permitApplication = christmasTreePermitApplicationFactory.create();
      permitApplication.forestId = 3;
      permitApplication.forestAbbr = 'mthood';
      permitApplication.orgStructureCode = '11-06-06';
      request(server)
        .post('/forests/christmas-trees/permits')
        .send(permitApplication)
        .expect(200, done);
    });
  });

  describe('submit permit application for closed forest', () => {
    it('POST should return a 200 response when submitted to get pay.gov token', done => {
      const permitApplication = christmasTreePermitApplicationFactory.create();
      permitApplication.forestId = 4;
      permitApplication.forestAbbr = 'shoshone';
      permitApplication.orgStructureCode = '11-02-02';
      request(server)
        .post('/forests/christmas-trees/permits')
        .send(permitApplication)
        .expect(404, done);
    });
  });

  describe('submit permit application already cancelled on pay.gov', () => {
    it('POST should return a 200 response when submitted to get pay.gov token', done => {
      const permitApplication = christmasTreePermitApplicationFactory.create();
      permitApplication.forestId = 3;
      permitApplication.forestAbbr = 'mthood';
      permitApplication.orgStructureCode = '11-06-06';
      request(server)
        .post('/forests/christmas-trees/permits')
        .send(permitApplication)
        .expect('Content-Type', /json/)
        .expect(res => {
          permitId = res.body.permitId;
        })
        .expect(200, done);
    });
    it('GET should return a 200 response when completing permit transaction with pay.gov', done => {
      request(server)
        .get(`/forests/christmas-trees/permits/${permitId}`)
        .expect('Content-Type', /json/)
        .expect(200, done);
    });
    it('POST should return a 404 response when submitted to cancel already completed permit application', done => {
      const cancelApplication = {
        permitId: permitId
      };
      request(server)
        .post('/forests/christmas-trees/permits/cancel')
        .send(cancelApplication)
        .expect(404, done);
    });
  });

  describe('cancelling permit application', () => {
    it('POST should return a 200 response when submitted to get pay.gov token', done => {
      const permitApplication = christmasTreePermitApplicationFactory.create();
      permitApplication.forestId = 3;
      permitApplication.forestAbbr = 'mthood';
      permitApplication.orgStructureCode = '11-06-06';
      request(server)
        .post('/forests/christmas-trees/permits')
        .send(permitApplication)
        .expect('Content-Type', /json/)
        .expect(res => {
          permitId = res.body.permitId;
        })
        .expect(200, done);
    });
    it('POST should return a 200 response when submitted to cancel existing permit application', done => {
      const cancelApplication = {
        permitId: permitId,
        status: 'Cancelled'
      };
      request(server)
        .put('/forests/christmas-trees/permits')
        .send(cancelApplication)
        .expect('Content-Type', /json/)
        .expect(200, done);
    });
    it('POST should return a 404 response when submitted to cancel an invalid permit application', done => {
      const cancelApplication = {
        permitId: invalidPermitId,
        status: 'Cancelled'
      };
      request(server)
        .put('/forests/christmas-trees/permits')
        .send(cancelApplication)
        .expect(404, done);
    });
  });

  describe('permit application redirect to mock paygov', () => {
    it('POST should return a 200 response when submitted to get pay.gov token', done => {
      const permitApplication = christmasTreePermitApplicationFactory.create();
      permitApplication.forestId = 3;
      permitApplication.forestAbbr = 'mthood';
      permitApplication.orgStructureCode = '11-06-06';
      request(server)
        .post('/forests/christmas-trees/permits')
        .send(permitApplication)
        .expect('Content-Type', /json/)
        .expect(res => {
          permitId = res.body.permitId;
          paygovToken = res.body.token;
          tcsAppID = res.body.tcsAppID;
        })
        .expect(200, done);
    });
    it('GET should return a 200 response when requested to open mock pay.gov', done => {
      request(server)
        .get(`/mock-pay-gov?token=${paygovToken}&tcsAppID=${tcsAppID}`)
        .set('Accept', 'application/json')
        .expect('Content-Type', /json/)
        .expect(200, done);
    });
    it('GET should return a 200 response when requested to open mock pay.gov with token and tcsAppID', done => {
      request(server)
        .get(`/mock-pay-gov?token=${paygovToken}&tcsAppID=${tcsAppID}`)
        .set('Accept', 'application/json')
        .expect('Content-Type', /json/)
        .expect(200, done);
    });
    it('GET should return a 404 response when requested to open mock pay.gov with invalid token and tcsAppID', done => {
      request(server)
        .get(`/mock-pay-gov?token=${invalidPermitId}&tcsAppID=${tcsAppID}`)
        .set('Accept', 'application/json')
        .expect(404, done);
    });
  });
<<<<<<< HEAD

  describe('admin user reports', () => {
    it('GET should return a 200 response for the given report parameters forest, start and end date', done => {
      request(server)
        .get(`/admin/christmas-trees/permits/1/${today}/${today}`)
        .set('Accept', 'application/json')
        .expect('Content-Type', /json/)
        .expect(function(res) {
          expect(res.body).to.include.all.keys('sumOfTrees', 'sumOfCost', 'numberOfPermits', 'permits');
        })
        .expect(200, done);
    });
    let submittedPermit, completedPermit;
    it('POST create permit', done => {
      const permitApplication = christmasTreePermitApplicationFactory.create();
      permitApplication.forestId = 3;
      permitApplication.forestAbbr = 'mthood';
      permitApplication.orgStructureCode = '11-06-06';
      request(server)
        .post('/forests/christmas-trees/permits')
        .send(permitApplication)
        .expect('Content-Type', /json/)
        .expect(res => {
          submittedPermit = res.body;
        })
        .expect(200, done);
    });
    it('GET created permit to complete transaction', done => {
      request(server)
        .get(`/forests/christmas-trees/permits/${submittedPermit.permitId}`)
        .expect('Content-Type', /json/)
        .expect(permitRes => {
          completedPermit = permitRes.body;
        })
        .expect(200, done);
    });
    it('GET permit details back', done => {
      request(server)
        .get(`/admin/christmas-trees/permits/${completedPermit.permitTrackingId}`)
        .expect('Content-Type', /json/)
        .expect(function(res) {
          expect(res.body.permits[0]).to.include.all.keys(
            'permitNumber',
            'issueDate',
            'quantity',
            'totalCost',
            'expireDate'
          );
        })
        .expect(200, done);
    });
    it('GET permit details back should get 400 for invalid permit number', done => {
      request(server)
        .get('/admin/christmas-trees/permits/123')
        .set('Accept', 'application/json')
        .expect(function(res) {
          expect(res.body.errors[0].message).to.equal('Permit 123 was not found.');
        })
        .expect(400, done);
    });
  });
=======
>>>>>>> 1438f669
});<|MERGE_RESOLUTION|>--- conflicted
+++ resolved
@@ -414,68 +414,4 @@
         .expect(404, done);
     });
   });
-<<<<<<< HEAD
-
-  describe('admin user reports', () => {
-    it('GET should return a 200 response for the given report parameters forest, start and end date', done => {
-      request(server)
-        .get(`/admin/christmas-trees/permits/1/${today}/${today}`)
-        .set('Accept', 'application/json')
-        .expect('Content-Type', /json/)
-        .expect(function(res) {
-          expect(res.body).to.include.all.keys('sumOfTrees', 'sumOfCost', 'numberOfPermits', 'permits');
-        })
-        .expect(200, done);
-    });
-    let submittedPermit, completedPermit;
-    it('POST create permit', done => {
-      const permitApplication = christmasTreePermitApplicationFactory.create();
-      permitApplication.forestId = 3;
-      permitApplication.forestAbbr = 'mthood';
-      permitApplication.orgStructureCode = '11-06-06';
-      request(server)
-        .post('/forests/christmas-trees/permits')
-        .send(permitApplication)
-        .expect('Content-Type', /json/)
-        .expect(res => {
-          submittedPermit = res.body;
-        })
-        .expect(200, done);
-    });
-    it('GET created permit to complete transaction', done => {
-      request(server)
-        .get(`/forests/christmas-trees/permits/${submittedPermit.permitId}`)
-        .expect('Content-Type', /json/)
-        .expect(permitRes => {
-          completedPermit = permitRes.body;
-        })
-        .expect(200, done);
-    });
-    it('GET permit details back', done => {
-      request(server)
-        .get(`/admin/christmas-trees/permits/${completedPermit.permitTrackingId}`)
-        .expect('Content-Type', /json/)
-        .expect(function(res) {
-          expect(res.body.permits[0]).to.include.all.keys(
-            'permitNumber',
-            'issueDate',
-            'quantity',
-            'totalCost',
-            'expireDate'
-          );
-        })
-        .expect(200, done);
-    });
-    it('GET permit details back should get 400 for invalid permit number', done => {
-      request(server)
-        .get('/admin/christmas-trees/permits/123')
-        .set('Accept', 'application/json')
-        .expect(function(res) {
-          expect(res.body.errors[0].message).to.equal('Permit 123 was not found.');
-        })
-        .expect(400, done);
-    });
-  });
-=======
->>>>>>> 1438f669
 });