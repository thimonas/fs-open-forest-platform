--- conflicted
+++ resolved
@@ -11,17 +11,8 @@
 var vcap = require('../vcap-services.es6');
 
 describe('middle layer unit tests', () => {
-<<<<<<< HEAD
-
-  it('should fail middle layer auth', (done) => {
-
-    nock(vcap.middleLayerBaseUrl)
-      .post('/auth')
-      .reply(500, { status: 'authfail' });
-=======
   it('should fail middle layer auth', done => {
-    nock('http://localhost:8080').post('/auth').reply(500, { status: 'authfail' });
->>>>>>> f2250f93
+    nock(vcap.middleLayerBaseUrl).post('/auth').reply(500, { status: 'authfail' });
 
     var success = () => {
       done();
@@ -38,21 +29,10 @@
     sendAcceptedNoncommercialApplicationToMiddleLayer(noncommercialModelData.noncommercialModelPerson.create(), success, failure);
   });
 
-<<<<<<< HEAD
-  it('should pass middle layer auth, but fail mock middle layer send', (done) => {
-    nock(vcap.middleLayerBaseUrl)
-      .post('/auth')
-      .reply(200, { token: 'auth-token' });
+  it('should pass middle layer auth, but fail mock middle layer send', done => {
+    nock(vcap.middleLayerBaseUrl).post('/auth').reply(200, { token: 'auth-token' });
 
-    nock(vcap.middleLayerBaseUrl)
-      .post('/permits/applications/special-uses/noncommercial/')
-      .reply(500, { status: 'fail-suds' });
-=======
-  it('should pass middle layer auth, but fail mock middle layer send', done => {
-    nock('http://localhost:8080').post('/auth').reply(200, { token: 'auth-token' });
-
-    nock('http://localhost:8080').post('/permits/applications/special-uses/noncommercial/').reply(500, { status: 'fail-suds' });
->>>>>>> f2250f93
+    nock(vcap.middleLayerBaseUrl).post('/permits/applications/special-uses/noncommercial/').reply(500, { status: 'fail-suds' });
 
     var success = () => {
       done();
@@ -69,21 +49,10 @@
     sendAcceptedNoncommercialApplicationToMiddleLayer(noncommercialModelData.noncommercialModelPerson.create(), success, failure);
   });
 
-<<<<<<< HEAD
-  it('should pass middle layer auth, and pass middle layer send', (done) => {
-    nock(vcap.middleLayerBaseUrl)
-      .post('/auth')
-      .reply(200, { token: 'auth-token' });
+  it('should pass middle layer auth, and pass middle layer send', done => {
+    nock(vcap.middleLayerBaseUrl).post('/auth').reply(200, { token: 'auth-token' });
 
-    nock(vcap.middleLayerBaseUrl)
-      .post('/permits/applications/special-uses/noncommercial/')
-      .reply(200, { status: 'success' });
-=======
-  it('should pass middle layer auth, and pass middle layer send', done => {
-    nock('http://localhost:8080').post('/auth').reply(200, { token: 'auth-token' });
-
-    nock('http://localhost:8080').post('/permits/applications/special-uses/noncommercial/').reply(200, { status: 'success' });
->>>>>>> f2250f93
+    nock(vcap.middleLayerBaseUrl).post('/permits/applications/special-uses/noncommercial/').reply(200, { status: 'success' });
 
     var success = response => {
       expect(response).to.not.be.null;
