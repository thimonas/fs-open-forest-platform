--- conflicted
+++ resolved
@@ -15,15 +15,7 @@
           command: cd docker; ../.circleci/install-dependencies-docker.sh
       - run:
           name: run dist on frontend
-<<<<<<< HEAD
           command: cd docker; docker-compose run fs-intake-frontend sudo yarn dist-trees
-## Setting up DB
-      - run:
-          name: seed db with intake data
-          command: cd docker; docker-compose run fs-intake-server yarn seed-ci
-=======
-          command: cd docker; docker-compose run fs-intake-frontend sudo yarn dist-staging
->>>>>>> df7ff799
 ## Run tests
       - run:
           name: pa11y test
