--- conflicted
+++ resolved
@@ -22,17 +22,16 @@
     expect<any>(element(by.css('app-root h1')).getText()).toEqual('Buy a Christmas tree permit');
   });
 
-<<<<<<< HEAD
+  it ('should show the breadcrumb', () => {
+    expect<any>(element(by.css('nav')).isPresent()).toBeTruthy();
+  });
+
   it ('should show the rules to know section',  () => {
     expect<any>(element(by.id('rules')).getText()).toEqual('Rules to know');
   });
 
   it ('should show the permit rules section',  () => {
     expect<any>(element(by.id('permit-rules')).getText()).toEqual('Rules for your permit:');
-=======
-  it ('should show the breadcrumb', () => {
-    expect<any>(element(by.css('nav')).isPresent()).toBeTruthy();
->>>>>>> 0dff5b86
   });
 
   it('should show all fields as invalid if submitted without input', () => {
