import { NoncommercialGroupForm } from './app.po';
import { FieldValidation } from './field-validation.po';
import { browser, element, by, Key} from 'protractor';

const checkForPrimaryPermitHolderAddress = function (state) {
  expect(element(by.id('primary-permit-holder-address')).isPresent()).toBe(state);
  expect(element(by.id('primary-permit-holder-address-line-2')).isPresent()).toBe(state);
  expect(element(by.id('primary-permit-holder-city')).isPresent()).toBe(state);
  expect(element(by.id('primary-permit-holder-state')).isPresent()).toBe(state);
  expect(element(by.id('primary-permit-holder-zip')).isPresent()).toBe(state);
};

const checkForSecondPermitHolderAddress = function (state) {
  expect(element(by.id('secondary-permit-holder-address')).isPresent()).toBe(state);
  expect(element(by.id('secondary-permit-holder-address-line-2')).isPresent()).toBe(state);
  expect(element(by.id('secondary-permit-holder-city')).isPresent()).toBe(state);
  expect(element(by.id('secondary-permit-holder-state')).isPresent()).toBe(state);
  expect(element(by.id('secondary-permit-holder-zip')).isPresent()).toBe(state);
};

const checkForAdditionalPhone = function (state) {
  expect(element(by.id('night-phone-1')).isPresent()).toBe(state);
  expect(element(by.id('night-phone-2')).isPresent()).toBe(state);
  expect(element(by.id('night-phone-3')).isPresent()).toBe(state);
  expect(element(by.id('night-phone-4')).isPresent()).toBe(state);
};

describe('Apply for a noncommercial group use permit', () => {
  let page: NoncommercialGroupForm;
  let fieldValidation: FieldValidation;
  fieldValidation = new FieldValidation();

  beforeEach(() => {
    page = new NoncommercialGroupForm();
  });
  it('should display the permit name in the header', () => {
    page.navigateTo();
    expect(element(by.css('app-root h1')).getText()).toEqual('Apply for a Noncommercial Group Use Permit');
  });
  fieldValidation.validateSimpleTextField('name', 'name-error', 'Event name is required');
  fieldValidation.validateSimpleTextField(
    'primary-permit-holder-first-name1',
    'primary-permit-holder-first-name-error1',
    'Primary permit holder first name is required'
  );
  fieldValidation.validateSimpleTextField(
    'primary-permit-holder-last-name1',
    'primary-permit-holder-last-name-error1',
    'Primary permit holder last name is required'
  );
  fieldValidation.validateSimpleTextField('address', 'address-error', 'Street address 1 is required');
  fieldValidation.validateSimpleTextField('city', 'city-error', 'City is required');
  fieldValidation.validateSimpleTextField('state', 'state-error', 'State is required');
  fieldValidation.validateNumberField('zip', 'zip-error', 'Valid ZIP code is required');
  fieldValidation.validateMinMax('zip', 'zip-error', 5, 5);
  fieldValidation.validateEmailField('email', 'email-error', 'Valid email address is required');
  fieldValidation.validateNumberField('day-phone-1', 'day-phone-error', 'Valid phone is required');
  fieldValidation.validateMinMax('day-phone-1', 'day-phone-error', 3, 3, true);
  fieldValidation.validateNumberField('day-phone-2', 'day-phone-error', 'Valid phone is required');
  fieldValidation.validateMinMax('day-phone-2', 'day-phone-error', 3, 3, true);
  fieldValidation.validateNumberField('day-phone-3', 'day-phone-error', 'Valid phone is required');
  fieldValidation.validateMinMax('day-phone-3', 'day-phone-error', 4, 4, true);
  it('should select individual by default', () => {
    expect(element(by.id('individual')).isSelected()).toBe(true);
    expect(element(by.id('primary-permit-holder-first-name1')).isPresent()).toBe(true);
    expect(element(by.id('organization')).isSelected()).toBe(false);
    expect(element(by.id('organization-name')).isPresent()).toBe(false);
  });
  it('should not display primary permit holder if applying as individual', () => {
    expect(element(by.id('primary-permit-holder-first-name2')).isPresent()).toBe(false);
  });
  it('should display organizaton name if organization is selected, and hide individual name', () => {
    element(by.id('organization')).click();
    expect(element(by.id('individual')).isSelected()).toBe(false);
    expect(element(by.id('primary-permit-holder-first-name1')).isPresent()).toBe(false);
    expect(element(by.id('organization')).isSelected()).toBe(true);
    expect(element(by.id('organization-name')).isPresent()).toBe(true);
  });
  fieldValidation.validateSimpleTextField('organization-name', 'organization-name-error', 'Organization name is required');
  it('should display primary permit holder if applying as an organization', () => {
    expect(element(by.id('primary-permit-holder-first-name2')).isPresent()).toBe(true);
  });
  it('should not select addional phone by default', () => {
    expect(element(by.id('add-additional-phone')).isSelected()).toBe(false);
    return checkForAdditionalPhone(false);
  });
  it('should see additional phone if add addtional phone checkbox is clicked', () => {
    element(by.id('add-additional-phone')).click();
    expect(element(by.id('add-additional-phone')).isSelected()).toBe(true);
    return checkForAdditionalPhone(true);
  });
  fieldValidation.validateNumberField('night-phone-1', 'night-phone-error', 'Valid phone is required');
  fieldValidation.validateMinMax('night-phone-1', 'night-phone-error', 3, 3, true);
  fieldValidation.validateNumberField('night-phone-2', 'night-phone-error', 'Valid phone is required');
  fieldValidation.validateMinMax('night-phone-2', 'night-phone-error', 3, 3, true);
  fieldValidation.validateNumberField('night-phone-3', 'night-phone-error', 'Valid phone is required');
  fieldValidation.validateMinMax('night-phone-3', 'night-phone-error', 4, 4, true);
  it('should hide additional phone if add addtional phone checkbox is clicked', () => {
    element(by.id('add-additional-phone')).click();
    expect(element(by.id('add-additional-phone')).isSelected()).toBe(false);
    return checkForAdditionalPhone(false);
  });
  it('should default the "Permit holder address same as group address checkbox" to checked', () => {
    expect(element(by.id('primary-permit-holder-same-address')).isSelected()).toBe(true);
  });
  // fieldValidation.validateSimpleTextField(
  //   'primary-permit-holder-first-name2',
  //   'primary-permit-holder-first-name-error2',
  //   'Primary permit holder first name is required'
  // );
  it('should show primary permit holder address fields if same checkbox is unchecked', () => {
    element(by.id('primary-permit-holder-same-address')).click();
    return checkForPrimaryPermitHolderAddress(true);
  });
  fieldValidation.validateSimpleTextField(
    'primary-permit-holder-address',
    'primary-permit-holder-address-error',
    'Street address 1 is required'
  );
  fieldValidation.validateSimpleTextField('primary-permit-holder-city', 'primary-permit-holder-city-error', 'City is required');
  fieldValidation.validateSimpleTextField('primary-permit-holder-state', 'primary-permit-holder-state-error', 'State is required');
  fieldValidation.validateNumberField('primary-permit-holder-zip', 'primary-permit-holder-zip-error', 'Valid ZIP code is required');
  fieldValidation.validateMinMax('primary-permit-holder-zip', 'primary-permit-holder-zip-error', 5, 5);
  it('should hide primary permit holder address fields if "permit holder same as organization address" is checked', () => {
    element(by.id('primary-permit-holder-same-address')).click();
    return checkForPrimaryPermitHolderAddress(false);
  });
  it('should not show additional permit holder name or address fields by default', () => {
    expect(element(by.id('secondary-permit-holder-first-name')).isPresent()).toBe(false);
    return checkForSecondPermitHolderAddress(false);
  });
<<<<<<< HEAD
  it('should show secondary permit holder name field but hide secondary address fields if add input is checked', () => {
    element(by.id('add-secondary-permit-holder')).click();
    expect(element(by.id('secondary-permit-holder-name')).isPresent()).toBe(true);
=======
  it('should show secondary permit holder name field but not hide secondary address fields if add button is clicked', () => {
    element(by.id('add-permit-holder')).click();
    expect(element(by.id('secondary-permit-holder-first-name')).isPresent()).toBe(true);
>>>>>>> c0c8317c
    return checkForSecondPermitHolderAddress(false);
  });
  fieldValidation.validateSimpleTextField(
    'secondary-permit-holder-first-name',
    'secondary-permit-holder-first-name-error',
    'Secondary permit holder first name is required'
  );
  fieldValidation.validateSimpleTextField(
    'secondary-permit-holder-last-name',
    'secondary-permit-holder-last-name-error',
    'Secondary permit holder last name is required'
  );
  it('should show secondary permit holder address fields if "secondary-permit-holder-same-address" is checked', () => {
    element(by.id('secondary-permit-holder-same-address')).click();
    return checkForSecondPermitHolderAddress(true);
  });
  fieldValidation.validateSimpleTextField(
    'secondary-permit-holder-address',
    'secondary-permit-holder-address-error',
    'Street address 1 is required'
  );
  fieldValidation.validateSimpleTextField('secondary-permit-holder-city', 'secondary-permit-holder-city-error', 'City is required');
  fieldValidation.validateSimpleTextField('secondary-permit-holder-state', 'secondary-permit-holder-state-error', 'State is required');
  fieldValidation.validateNumberField('secondary-permit-holder-zip', 'secondary-permit-holder-zip-error', 'Valid ZIP code is required');
  fieldValidation.validateMinMax('secondary-permit-holder-zip', 'secondary-permit-holder-zip-error', 5, 5);
  it('should hide secondary permit holder address fields, but remain secondary permit holder name if hide button is clicked', () => {
    element(by.id('secondary-permit-holder-same-address')).click();
    expect(element(by.id('secondary-permit-holder-first-name')).isPresent()).toBe(true);
    return checkForSecondPermitHolderAddress(false);
  });
<<<<<<< HEAD
  it('should hide secondary permit holder name and address fields if add secondary input is unchecked', () => {
    element(by.id('add-secondary-permit-holder')).click();
    expect(element(by.id('secondary-permit-holder-name')).isPresent()).toBe(false);
=======
  it('should hide secondary permit holder name and address fields, but remain secondary permit holder name if "remove" is clicked', () => {
    element(by.id('hide-secondary-permit-holder')).click();
    expect(element(by.id('secondary-permit-holder-first-name')).isPresent()).toBe(false);
>>>>>>> c0c8317c
    return checkForSecondPermitHolderAddress(false);
  });

  fieldValidation.validateSimpleTextField('location', 'location-error', 'Location is required');
  fieldValidation.validateNumberField('participants', 'participants-error', 'Participants is required');
  fieldValidation.validateSimpleTextField('activity-description', 'activity-description-error', 'Activity Description is required');

  fieldValidation.validateNumberField('end-month', 'start-date-error', 'Start date is required');
  fieldValidation.validateMinMax('start-month', 'start-date-error', 1, 2, true);
  fieldValidation.validateNumberField('start-day', 'start-date-error', 'Start date is required');
  fieldValidation.validateMinMax('start-day', 'start-date-error', 1, 2, true);
  fieldValidation.validateNumberField('start-year', 'start-date-error', 'Start date is required');
  fieldValidation.validateMinMax('start-year', 'start-date-error', 4, 4, true);

  fieldValidation.validateSimpleTextField('start-hour', 'start-time-error', 'Start time is required', true);
  fieldValidation.validateSimpleTextField('start-minutes', 'start-time-error', 'Start time is required', true);
  fieldValidation.validateSimpleTextField('start-period', 'start-time-error', 'Start time is required', true);

  fieldValidation.validateNumberField('end-month', 'end-date-error', 'End date is required');
  fieldValidation.validateMinMax('end-month', 'end-date-error', 1, 2, true);
  fieldValidation.validateNumberField('end-day', 'end-date-error', 'End date is required');
  fieldValidation.validateMinMax('end-day', 'end-date-error', 1, 2, true);
  fieldValidation.validateNumberField('end-year', 'end-date-error', 'End date is required');
  fieldValidation.validateMinMax('end-year', 'end-date-error', 4, 4, true);

  fieldValidation.validateSimpleTextField('end-hour', 'end-time-error', 'End time is required', true);
  fieldValidation.validateSimpleTextField('end-minutes', 'end-time-error', 'End time is required', true);
  fieldValidation.validateSimpleTextField('end-period', 'end-time-error', 'End time is required', true);

  fieldValidation.validateSimpleTextField('signature', 'signature-error', 'Signature is required');
});<|MERGE_RESOLUTION|>--- conflicted
+++ resolved
@@ -129,15 +129,9 @@
     expect(element(by.id('secondary-permit-holder-first-name')).isPresent()).toBe(false);
     return checkForSecondPermitHolderAddress(false);
   });
-<<<<<<< HEAD
   it('should show secondary permit holder name field but hide secondary address fields if add input is checked', () => {
     element(by.id('add-secondary-permit-holder')).click();
     expect(element(by.id('secondary-permit-holder-name')).isPresent()).toBe(true);
-=======
-  it('should show secondary permit holder name field but not hide secondary address fields if add button is clicked', () => {
-    element(by.id('add-permit-holder')).click();
-    expect(element(by.id('secondary-permit-holder-first-name')).isPresent()).toBe(true);
->>>>>>> c0c8317c
     return checkForSecondPermitHolderAddress(false);
   });
   fieldValidation.validateSimpleTextField(
@@ -168,15 +162,9 @@
     expect(element(by.id('secondary-permit-holder-first-name')).isPresent()).toBe(true);
     return checkForSecondPermitHolderAddress(false);
   });
-<<<<<<< HEAD
   it('should hide secondary permit holder name and address fields if add secondary input is unchecked', () => {
     element(by.id('add-secondary-permit-holder')).click();
     expect(element(by.id('secondary-permit-holder-name')).isPresent()).toBe(false);
-=======
-  it('should hide secondary permit holder name and address fields, but remain secondary permit holder name if "remove" is clicked', () => {
-    element(by.id('hide-secondary-permit-holder')).click();
-    expect(element(by.id('secondary-permit-holder-first-name')).isPresent()).toBe(false);
->>>>>>> c0c8317c
     return checkForSecondPermitHolderAddress(false);
   });
 
