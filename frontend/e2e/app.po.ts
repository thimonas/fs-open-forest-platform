import { browser, element, by } from 'protractor';

export class FrontendPage {
  navigateTo() {
    return browser.get('/');
  }

  getParagraphText() {
    return element(by.css('app-root h1')).getText();
  }
}

export class NoncommercialGroupForm {
  navigateTo() {
    return browser.get('/applications/noncommercial-group-use/new');
  }
}

export class TempOutfittersForm {
  navigateTo() {
    return browser.get('/applications/temp-outfitters/new');
  }
}

export class ChristmasTreeForm {
  navigateTo() {
    return browser.get('applications/christmas-trees/forests/arp/new');
  }
}

export class AdminApplicationList {
  navigateTo() {
    return browser.get('/admin/applications');
  }
}

export class AdminApplicationView {
  navigateTo() {
    return browser.get('/admin/applications/noncommercial/806d3550-309d-46ea-b12a-f021f7b3d447');
  }
}

export class TreesSidebarPage {
  navigateTo(forestId) {
    return browser.get('/christmas-trees/forests/' + forestId + '/tree-guidelines');
  }

  getTreeSelectionLink() {
    return element(by.id('tree-selection-link'));
  }

  getTreeLocationLink() {
    return element(by.id('tree-locations-link'));
  }

  getTreeSpecies(type, index) {
    return element(by.id(`tree-${type}-species-${index}`));
<<<<<<< HEAD
  }

  cuttingAreaDates(index) {
    return element(by.id(`tree-cutting-areas-dates-${index}`));
  }

  cuttingAreaHours(index) {
    return element(by.id(`tree-cutting-areas-hours-${index}`));
=======
>>>>>>> c3492d0f
  }

  contactUsSectionLink() {
    return element(by.id('contact-information-link'));
  }

  contactUsSection() {
    return element(by.id('contact-information'));
  }

  contactUsHeadquarters() {
    return element(by.id('tree-contact-headquarters-0'));
  }

  contactUsDistrict(id) {
    return element(by.id(`tree-contact-district-${id}`));
  }

  cuttingDatesSectionLink() {
    return element(by.id('cutting-dates-link'));
  }

  cuttingDatesSection() {
    return element(by.id('cutting-dates'));
  }

  cuttingDatesSeasonStartAndEnd() {
    return element(by.id('cutting-season-start-end-date'));
  }

  cuttingDatesHoursDefault() {
    return element(by.id('cutting-season-daily-hours-default'));
  }

  whenToCutDatesSection() {
    return element(by.id('cutting-dates'));
  }

  whenToCutDatesSectionLink() {
    return element(by.id('cutting-dates-link'));
  }
}

export class TreesForestFinderPage {
  navigateTo() {
    return browser.get('/christmas-trees/forests');
  }
}

export class HelpMePick {
  questionStep(cta, question) {
    it('should have a question', () => {
      expect<any>(element(by.css('app-root h1')).getText()).toEqual(question);
    });

    it('should have yes and no buttons', () => {
      expect<any>(element(by.css('.yes')).isDisplayed()).toBeTruthy();
      expect<any>(element(by.css('.no')).isDisplayed()).toBeTruthy();
    });

    it('should go to next question when ' + cta + ' is clicked', () => {
      element(by.css('.' + cta)).click();
      expect<any>(element(by.css('app-root h1')).isDisplayed()).toBeTruthy();
    });
  }

  landingPage(heading, message) {
    it('should have a heading', () => {
      expect<any>(element(by.css('app-root h1')).getText()).toEqual(heading);
    });
    it('should have a message', () => {
      expect<any>(element(by.css('.message')).getText()).toEqual(message);
    });

    it('should go back to step one', () => {
      browser.get('/');
      element(by.id('help-find-permit')).click();
      expect<any>(element(by.css('app-root h1')).getText()).toEqual(
        'Are you charging a participation fee for your activity?'
      );
    });
  }
}<|MERGE_RESOLUTION|>--- conflicted
+++ resolved
@@ -55,7 +55,6 @@
 
   getTreeSpecies(type, index) {
     return element(by.id(`tree-${type}-species-${index}`));
-<<<<<<< HEAD
   }
 
   cuttingAreaDates(index) {
@@ -64,8 +63,6 @@
 
   cuttingAreaHours(index) {
     return element(by.id(`tree-cutting-areas-hours-${index}`));
-=======
->>>>>>> c3492d0f
   }
 
   contactUsSectionLink() {
