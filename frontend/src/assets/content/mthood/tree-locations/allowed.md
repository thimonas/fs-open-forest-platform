--- conflicted
+++ resolved
@@ -23,13 +23,7 @@
 
 [Zigzag Ranger District map description](christmas-trees/forests/mthood/maps/zigzag)
 
-<<<<<<< HEAD
-[Maps and travel publications](https://www.fs.usda.gov/main/mthood/maps-pubs "Mt. Hood
-    maps and publications")
-    are available online and at ranger district offices.
-=======
 The Hood River and Barlow Ranger Districts also allow Christmas tree cutting. Use designated motorized roads and to be aware of seasonal road closures. 
 
 Additional [Maps and travel publications](https://www.fs.usda.gov/main/mthood/maps-pubs "Mt. Hood 
-    maps and publications") are available online and at ranger district offices.
->>>>>>> c30f5bf0
+    maps and publications") are available online and at ranger district offices.