You can buy Christmas tree permits in person at the following ranger district offices or 
<<<<<<< HEAD
at [local vendors](https://www.fs.usda.gov/detail/arp/passes-permits/?cid=stelprdb5163516). 
Call first to make sure someone is available to sell permits. 
=======
at [local vendors](https://www.fs.usda.gov/detail/arp/passes-permits/?cid=fsm91_058252). 
 
>>>>>>> dcc6bd89
All offices are closed on federal holidays.

### Canyon Lakes Ranger District
2150 Centre Avenue, Building E  
Fort Collins, CO 80526

(970) 295-6700

email: [clrdvis@fs.fed.us](mailto:clrdvis@fs.fed.us)

<<<<<<< HEAD
Permits are available for purchase at the Canyon Lakes office in person Dec. 1 - Dec. 9, 2018.
=======
Permits are available for purchase in person at the Canyon Lakes office Dec. 1 - Dec. 9, 2018. The office is closed on Wednesdays. Permits for the Red Feather cutting area are also available on-site the first two weekends in December.
>>>>>>> dcc6bd89

### Sulphur Ranger District
9 Ten Mile Drive   
Granby, CO 80446

(970) 887-4100

email: [srdvis@fs.fed.us](mailto: srdvis@fs.fed.us)

<<<<<<< HEAD
Permits are available for purchase in person on weekdays during the Christmas tree cutting season.
=======
Permits are only available for purchase in person on weekdays during the Christmas tree cutting season. Permits for the Elk Creek cutting area must be purchased in advance and are not available on site.
>>>>>>> dcc6bd89

***

Other Arapaho and Roosevelt National Forest ranger district offices do not sell permits in person.

* Christmas tree cutting is not available on the Boulder and Clear Creek Ranger Districts.

Visit [Arapaho and Roosevelt National Forests](https://www.fs.usda.gov/main/arp) for more information.<|MERGE_RESOLUTION|>--- conflicted
+++ resolved
@@ -1,11 +1,5 @@
-You can buy Christmas tree permits in person at the following ranger district offices or 
-<<<<<<< HEAD
-at [local vendors](https://www.fs.usda.gov/detail/arp/passes-permits/?cid=stelprdb5163516). 
-Call first to make sure someone is available to sell permits. 
-=======
-at [local vendors](https://www.fs.usda.gov/detail/arp/passes-permits/?cid=fsm91_058252). 
- 
->>>>>>> dcc6bd89
+You can buy Christmas tree permits in person at the following ranger district offices or at [local vendors](https://www.fs.usda.gov/detail/arp/passes-permits/?cid=stelprdb5163516). 
+
 All offices are closed on federal holidays.
 
 ### Canyon Lakes Ranger District
@@ -16,11 +10,8 @@
 
 email: [clrdvis@fs.fed.us](mailto:clrdvis@fs.fed.us)
 
-<<<<<<< HEAD
-Permits are available for purchase at the Canyon Lakes office in person Dec. 1 - Dec. 9, 2018.
-=======
 Permits are available for purchase in person at the Canyon Lakes office Dec. 1 - Dec. 9, 2018. The office is closed on Wednesdays. Permits for the Red Feather cutting area are also available on-site the first two weekends in December.
->>>>>>> dcc6bd89
+
 
 ### Sulphur Ranger District
 9 Ten Mile Drive   
@@ -30,11 +21,8 @@
 
 email: [srdvis@fs.fed.us](mailto: srdvis@fs.fed.us)
 
-<<<<<<< HEAD
-Permits are available for purchase in person on weekdays during the Christmas tree cutting season.
-=======
-Permits are only available for purchase in person on weekdays during the Christmas tree cutting season. Permits for the Elk Creek cutting area must be purchased in advance and are not available on site.
->>>>>>> dcc6bd89
+
+Permits are available for purchase in person on weekdays during the Christmas tree cutting season. Permits for the Elk Creek cutting area must be purchased in advance and are not available on site.
 
 ***
 
