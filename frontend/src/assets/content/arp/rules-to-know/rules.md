#### Christmas tree cutting

The below applies to all available Christmas tree cutting areas in the {{forestName}}.

* The tree stump must be less than {{stumpDiameter}} inches in diameter.
* You must leave a stump height of {{stumpHeight}} inches or less.
* Only cut trees within the national forest boundary.
* Tree-topping is prohibited. Cut down the whole tree.
* Cut the leftover branches from the stump and scatter them.
* Do not cut any tree designated with paint.
* You cannot cut trees in the Boulder or Clear Creek Ranger Districts.

##### Sulphur Ranger District

The below rules are specific to the Sulphur Ranger District:

* Tree cutting is permitted from {{sulphurDate}}.
* You can only cut trees from areas that are specifically designated for Christmas tree cutting. Be sure to reference the [map](/assets/img/maps/sulphur-map.png) to ensure you are in a permitted cutting area. 
* Most roads are closed to motor vehicles after Nov. 20. Snowmobiles or skis may be used to access the district’s designated Christmas tree cutting areas.

##### Elk Creek cutting area

The Elk Creek cutting area, located in the Sulphur Ranger District, is only open for Christmas tree cutting from {{elkCreekDate}}. Below are rules specific to this cutting area:

* The entrance opens at 9 a.m. You must leave the cutting area by 4 p.m.
* Chains or 4WD vehicles are required. (No AWD vehicles.)
* Snowmobiles and ATVs are prohibited.
* Chainsaws are prohibited.
* Roads are one-way and narrow. Please use caution and drive slowly.
* When parking, do not obstruct traffic.

##### Canyon Lakes Ranger District

The Canyon Lakes Ranger District only allows Christmas tree cutting in the Red Feather Lakes cutting area from {{redFeatherLakesDate}}. Christmas tree cutting is prohibited in the district during all other dates and times.

##### Red Feather Lakes cutting area

Below are the rules specific to this cutting area:

<<<<<<< HEAD
* The entrance opens at 9 AM. You must leave the cutting area by 4 PM.
=======
* The entrance opens at 9 a.m. You must leave the cutting area by 4 p.m. 
>>>>>>> 54d9924a
* Chains or 4WD vehicles are required. (No AWD vehicles.)
* Snowmobiles, motorcycles and ATVs are prohibited.
* Chainsaws are prohibited.
* Roads are one-way, narrow and slick with limited sight distance. Please use caution and
drive slowly.
* When parking, do not obstruct traffic.<|MERGE_RESOLUTION|>--- conflicted
+++ resolved
@@ -37,11 +37,7 @@
 
 Below are the rules specific to this cutting area:
 
-<<<<<<< HEAD
-* The entrance opens at 9 AM. You must leave the cutting area by 4 PM.
-=======
-* The entrance opens at 9 a.m. You must leave the cutting area by 4 p.m. 
->>>>>>> 54d9924a
+* The entrance opens at 9 a.m. You must leave the cutting area by 4 p.m.
 * Chains or 4WD vehicles are required. (No AWD vehicles.)
 * Snowmobiles, motorcycles and ATVs are prohibited.
 * Chainsaws are prohibited.
