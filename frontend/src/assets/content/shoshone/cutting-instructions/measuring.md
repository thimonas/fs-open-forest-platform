<<<<<<< HEAD
At {{forestName}} we have limitations on the size of the tree you can cut. See below
to help you measure and choose a tree that meets your permit restrictions.


![Length across stump](/assets/img/tree-diameter-icon.svg "stump diameter")  **Stump diameter:** {{stumpDiameter}} inches maximum
=======
At {{forestName}} we have limitations on the size of the tree you can cut. See below to help you measure and choose a tree that meets your permit restrictions.
>>>>>>> 67faf8f0

![Height of the stump from the ground](/assets/img/tree-stump-height-icon.svg "stump height")  **Stump height:** {{stumpHeight}} inches maximum

![Height of the tree from the ground](/assets/img/tree-height-icon.svg "tree height")  **Tree height:** {{treeHeight}} feet maximum

<<<<<<< HEAD
![No cutting tops of trees off](/assets/img/tree-top-icon.svg "no tree-topping")  **Don't forget!** Take the whole tree. Cutting the top off a tree is prohibited.
=======
![alt text](/assets/img/tree-top-icon.svg "no tree-topping")  **Take the whole tree.** Cutting the tree top off is prohibited.

To cut a tree over 20 feet tall, a permit must be purchased in person at a forest ranger district office.
>>>>>>> 67faf8f0
<|MERGE_RESOLUTION|>--- conflicted
+++ resolved
@@ -1,21 +1,9 @@
-<<<<<<< HEAD
-At {{forestName}} we have limitations on the size of the tree you can cut. See below
-to help you measure and choose a tree that meets your permit restrictions.
-
-
-![Length across stump](/assets/img/tree-diameter-icon.svg "stump diameter")  **Stump diameter:** {{stumpDiameter}} inches maximum
-=======
 At {{forestName}} we have limitations on the size of the tree you can cut. See below to help you measure and choose a tree that meets your permit restrictions.
->>>>>>> 67faf8f0
 
 ![Height of the stump from the ground](/assets/img/tree-stump-height-icon.svg "stump height")  **Stump height:** {{stumpHeight}} inches maximum
 
 ![Height of the tree from the ground](/assets/img/tree-height-icon.svg "tree height")  **Tree height:** {{treeHeight}} feet maximum
 
-<<<<<<< HEAD
-![No cutting tops of trees off](/assets/img/tree-top-icon.svg "no tree-topping")  **Don't forget!** Take the whole tree. Cutting the top off a tree is prohibited.
-=======
-![alt text](/assets/img/tree-top-icon.svg "no tree-topping")  **Take the whole tree.** Cutting the tree top off is prohibited.
+![No cutting tops of trees off](/assets/img/tree-top-icon.svg "no tree-topping")  **Take the whole tree.** Cutting the tree top off is prohibited.
 
-To cut a tree over 20 feet tall, a permit must be purchased in person at a forest ranger district office.
->>>>>>> 67faf8f0
+To cut a tree over 20 feet tall, a permit must be purchased in person at a forest ranger district office.