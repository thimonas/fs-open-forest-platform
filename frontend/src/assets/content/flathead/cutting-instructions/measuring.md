At the {{forestName}}, we have limitations on the size of the tree you can cut. See below
to help you measure and choose a tree that meets your permit restrictions.

<<<<<<< HEAD

![Length across stump](/assets/img/tree-diameter-icon.svg "stump diameter")  **Stump diameter:** {{stumpDiameter}} inches maximum
=======
![alt text](/assets/img/tree-diameter-icon.svg "stump diameter")  **Stump diameter:** {{stumpDiameter}} inches maximum
>>>>>>> 67faf8f0

![Height of the stump from the ground](/assets/img/tree-stump-height-icon.svg "stump height")  **Stump height:** {{stumpHeight}} inches maximum

<<<<<<< HEAD
![Height of the tree from the ground](/assets/img/tree-height-icon.svg "tree height")  **Tree height:** {{treeHeight}} feet maximum

![No cutting tops of trees off](/assets/img/tree-top-icon.svg "no tree-topping")  **Don't forget!** Take the whole tree. Cutting the top off a tree is prohibited.
=======
![alt text](/assets/img/tree-top-icon.svg "no tree-topping")  **Take the whole tree.** Cutting the tree top off is prohibited.
>>>>>>> 67faf8f0
 <|MERGE_RESOLUTION|>--- conflicted
+++ resolved
@@ -1,20 +1,8 @@
 At the {{forestName}}, we have limitations on the size of the tree you can cut. See below
 to help you measure and choose a tree that meets your permit restrictions.
 
-<<<<<<< HEAD
-
 ![Length across stump](/assets/img/tree-diameter-icon.svg "stump diameter")  **Stump diameter:** {{stumpDiameter}} inches maximum
-=======
-![alt text](/assets/img/tree-diameter-icon.svg "stump diameter")  **Stump diameter:** {{stumpDiameter}} inches maximum
->>>>>>> 67faf8f0
 
 ![Height of the stump from the ground](/assets/img/tree-stump-height-icon.svg "stump height")  **Stump height:** {{stumpHeight}} inches maximum
 
-<<<<<<< HEAD
-![Height of the tree from the ground](/assets/img/tree-height-icon.svg "tree height")  **Tree height:** {{treeHeight}} feet maximum
-
-![No cutting tops of trees off](/assets/img/tree-top-icon.svg "no tree-topping")  **Don't forget!** Take the whole tree. Cutting the top off a tree is prohibited.
-=======
-![alt text](/assets/img/tree-top-icon.svg "no tree-topping")  **Take the whole tree.** Cutting the tree top off is prohibited.
->>>>>>> 67faf8f0
- +![No cutting tops of trees off](/assets/img/tree-top-icon.svg "no tree-topping")  **Take the whole tree.** Cutting the tree top off is prohibited.