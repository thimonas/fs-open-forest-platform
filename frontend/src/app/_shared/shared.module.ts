import { AppRoutingModule } from '../app-routing.module';
import { NgModule } from '@angular/core';
import { CommonModule } from '@angular/common';
import { FilterPipe } from '../_pipes/filter.pipe';
import { FormsModule, ReactiveFormsModule } from '@angular/forms';
import { AppButtonComponent } from '../home/app-button.component';
import { ProgressComponent } from '../progress/progress.component';
import { SidebarComponent } from './../sidebar/sidebar.component';
import { SectionHeadingComponent } from './../sidebar/section-heading.component';
import { UrlPipe } from './../_pipes/url.pipe';
import { SpacesToDashesPipe } from './../_pipes/spaces-to-dashes.pipe';
import { TrackScrollDirective } from './../_directives/scroll.directive';
import { InViewportModule } from 'ng-in-viewport';
import { ApiErrorComponent } from '../api-error/api-error.component';

@NgModule({
  imports: [CommonModule, AppRoutingModule, InViewportModule.forRoot()],
  declarations: [
    ApiErrorComponent,
    TrackScrollDirective,
    AppButtonComponent,
    FilterPipe,
    ProgressComponent,
    SectionHeadingComponent,
    SpacesToDashesPipe,
    UrlPipe,
    SidebarComponent
  ],
  exports: [
<<<<<<< HEAD
    ApiErrorComponent,
=======
    FilterPipe,
>>>>>>> dfaf6676
    AppRoutingModule,
    TrackScrollDirective,
    CommonModule,
    InViewportModule,
    ReactiveFormsModule,
    FormsModule,
    AppButtonComponent,
    SectionHeadingComponent,
    SpacesToDashesPipe,
    SidebarComponent,
    UrlPipe,
    ProgressComponent
  ]
})
export class SharedModule {}<|MERGE_RESOLUTION|>--- conflicted
+++ resolved
@@ -27,11 +27,8 @@
     SidebarComponent
   ],
   exports: [
-<<<<<<< HEAD
     ApiErrorComponent,
-=======
     FilterPipe,
->>>>>>> dfaf6676
     AppRoutingModule,
     TrackScrollDirective,
     CommonModule,
