import { async, ComponentFixture, TestBed, inject } from '@angular/core/testing';
import { CUSTOM_ELEMENTS_SCHEMA } from '@angular/core';
import { AppComponent } from './app.component';
import { AuthenticationService } from './_services/authentication.service';
import { UsaBannerComponent } from './usa-banner/usa-banner.component';
import { RouterTestingModule } from '@angular/router/testing';
import { UtilService } from './_services/util.service';
import { HttpClientTestingModule } from '@angular/common/http/testing';
import { HttpParams, HttpResponse } from '@angular/common/http';
import { Observable } from 'rxjs/Observable';
import { Routes } from '@angular/router';

export class MockAuthenticationService {
  user = { email: 'test@test.com', role: 'admin' };
  getAuthenticatedUser(): Observable<{}> {
    return Observable.of({ email: 'test@test.com', role: 'admin' });
  }
}

const testRoutes: Routes = [
  {
    path: '',
    children: [
      {
        path: '',
        component: AppComponent
      },
      {
        path: '#tree',
        component: AppComponent
      }
    ]
  }
];

describe('AppComponent', () => {
  describe('init', () => {
    let component: AppComponent;
    let fixture: ComponentFixture<AppComponent>;

    beforeEach(
      async(() => {
        TestBed.configureTestingModule({
          imports: [RouterTestingModule.withRoutes(testRoutes), HttpClientTestingModule],
          declarations: [AppComponent, UsaBannerComponent],
          providers: [{ provide: AuthenticationService, useClass: MockAuthenticationService }, UtilService],
          schemas: [CUSTOM_ELEMENTS_SCHEMA]
        }).compileComponents();
      })
    );

    beforeEach(() => {
      fixture = TestBed.createComponent(AppComponent);
      component = fixture.componentInstance;
      fixture.detectChanges();
    });

    it(
      'should create the app',
      async(() => {
        const app = fixture.debugElement.componentInstance;
        expect(app).toBeTruthy();
      })
    );
  });

  describe('status alert', () => {
    let component: AppComponent;
    let fixture: ComponentFixture<AppComponent>;

    beforeEach(
      async(() => {
        TestBed.configureTestingModule({
          imports: [RouterTestingModule, HttpClientTestingModule],
          declarations: [AppComponent, UsaBannerComponent],
          providers: [{ provide: AuthenticationService, useClass: MockAuthenticationService }, UtilService],
          schemas: [CUSTOM_ELEMENTS_SCHEMA]
        }).compileComponents();
      })
    );

<<<<<<< HEAD
    beforeEach(() => {
      fixture = TestBed.createComponent(AppComponent);
      component = fixture.componentInstance;
      localStorage.setItem('status', JSON.stringify({ message: 'test', heading: 'test' }));
      fixture.detectChanges();
    });

    it('should show the status alert if present', () => {
      expect(localStorage.getItem('status')).toBe(null);
=======
  it('should set logged in message', () => {
    component.setLoggedInMessage();
    expect(component.status).toEqual({
      heading: '',
      message: 'You have successfully logged in using eAuthentication as test@test.com.'
>>>>>>> eca8747e
    });
  });
});<|MERGE_RESOLUTION|>--- conflicted
+++ resolved
@@ -62,6 +62,13 @@
         expect(app).toBeTruthy();
       })
     );
+    it('should set logged in message', () => {
+      component.setLoggedInMessage();
+      expect(component.status).toEqual({
+        heading: '',
+        message: 'You have successfully logged in using eAuthentication as test@test.com.'
+      });
+    });
   });
 
   describe('status alert', () => {
@@ -79,7 +86,6 @@
       })
     );
 
-<<<<<<< HEAD
     beforeEach(() => {
       fixture = TestBed.createComponent(AppComponent);
       component = fixture.componentInstance;
@@ -89,13 +95,8 @@
 
     it('should show the status alert if present', () => {
       expect(localStorage.getItem('status')).toBe(null);
-=======
-  it('should set logged in message', () => {
-    component.setLoggedInMessage();
-    expect(component.status).toEqual({
-      heading: '',
-      message: 'You have successfully logged in using eAuthentication as test@test.com.'
->>>>>>> eca8747e
     });
   });
+
+
 });