<section id="application-view" class="usa-section">
  <div class="usa-grid">
    <div class="breadcrumbs">
      <a routerLink="/{{userType}}/applications">Permit applications</a> > <span>{{ application.eventName }}</span>
    </div>
    <div *ngIf="errorMessage" class="usa-alert usa-alert-error application-deadline-warning">
      <div class="usa-alert-body">
        <h3 class="usa-alert-heading">Error</h3>
        <p class="usa-alert-text">{{ errorMessage }}</p>
      </div>
    </div>
<<<<<<< HEAD
    <app-cancel-application [application]="application"></app-cancel-application>
=======
    <div *ngIf="application.status === 'Hold'" class="usa-alert usa-alert-warning application-deadline-warning permit-alert-warning">
      <div class="usa-alert-body">
        <h3 class="usa-alert-heading">On hold</h3>
        <p class="usa-alert-text">{{application.applicantMessage}}</p>
      </div>
    </div>
>>>>>>> 3e5c6553
    <div class="usa-grid thin-grey-shadow padding-bottom-2 application-details" appTrackScroll (trackScrollEnter)="enter()" (trackScrollLeave)="leave()">
      <app-noncommercial-details *ngIf="application.type === 'noncommercial'" [application]="application"></app-noncommercial-details>
      <app-temp-outfitter-details *ngIf="application.type === 'temp-outfitter'" [application]="application"></app-temp-outfitter-details>
    </div>
  </div>
  <div class="app-ctas" [class.fixed]="fixedCtas" *ngIf="isAdmin && (application.status === 'Hold' || application.status === 'Received')">
    <div id="cta-buttons" *ngIf="!reasonOrCancel.open">
      <button id="accept-application-btn" class="usa-button-primary-alt app-cta" name="Accept" (click)="provideReasonOrCancel('Accepted')">Accept<span class="sub-button">Enter into SUDS</span></button>
      <button id="hold-application-btn" class="usa-button app-cta" name="Hold" (click)="provideReasonOrCancel('Hold')">Hold<span class="sub-button">Request clarification</span></button>
      <button id="return-application-btn" class="usa-button-secondary app-cta" name="Return"(click)="provideReasonOrCancel('Returned')">Reject<span class="sub-button">Cancel application</span></button>
    </div>
    <div id="reason-for-action" class="usa-grid" *ngIf="reasonOrCancel.open">
      <div class="usa-width-one-whole">
        <div class="close-reason-for-action" aria-label="Close" (click)="reasonOrCancel.open = false;">Close</div>
        <label for="reason-for-return">{{ reasonOrCancel.label }}</label>
        <textarea id="reason-for-return" [(ngModel)]="reasonOrCancel.message"></textarea>
        <div class="reason-for-action-buttons">
          <button class="usa-button-outline" (click)="reasonOrCancel.open = false;">Cancel</button>
          <button class="{{ reasonOrCancel.buttonClass }}" (click)="updateApplicationStatus(application, reasonOrCancel.status)">{{ reasonOrCancel.confirmButtonText }}</button>
        </div>
      </div>
    </div>
  </div>
</section><|MERGE_RESOLUTION|>--- conflicted
+++ resolved
@@ -9,17 +9,14 @@
         <p class="usa-alert-text">{{ errorMessage }}</p>
       </div>
     </div>
-<<<<<<< HEAD
-    <app-cancel-application [application]="application"></app-cancel-application>
-=======
     <div *ngIf="application.status === 'Hold'" class="usa-alert usa-alert-warning application-deadline-warning permit-alert-warning">
       <div class="usa-alert-body">
         <h3 class="usa-alert-heading">On hold</h3>
         <p class="usa-alert-text">{{application.applicantMessage}}</p>
       </div>
     </div>
->>>>>>> 3e5c6553
     <div class="usa-grid thin-grey-shadow padding-bottom-2 application-details" appTrackScroll (trackScrollEnter)="enter()" (trackScrollLeave)="leave()">
+      <app-cancel-application [application]="application"></app-cancel-application>
       <app-noncommercial-details *ngIf="application.type === 'noncommercial'" [application]="application"></app-noncommercial-details>
       <app-temp-outfitter-details *ngIf="application.type === 'temp-outfitter'" [application]="application"></app-temp-outfitter-details>
     </div>
