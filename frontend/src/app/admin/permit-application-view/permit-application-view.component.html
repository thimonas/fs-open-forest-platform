<section id="application-view" class="usa-section">
  <div class="usa-grid">
    <div class="breadcrumbs">
      <a routerLink="/admin/applications">Noncommercial group use applications</a> > <span>{{ application.eventName }}</span>
    </div>
<<<<<<< HEAD
    <div class="usa-grid thin-grey-shadow padding-bottom-2 application-details" appTrackScroll (trackScrollEnter)="enter()" (trackScrollLeave)="leave()">
=======
    <div *ngIf="errorMessage" class="usa-alert usa-alert-error application-deadline-warning">
      <div class="usa-alert-body">
        <h3 class="usa-alert-heading">Error</h3>
        <p class="usa-alert-text">{{ errorMessage }}</p>
      </div>
    </div>
    <div class="usa-grid thin-grey-shadow padding-bottom-2 application-details" appTrackScroll (trackScrollEnter)="enter()" (trackScrollLeave)="leave()" position="bottom" offset="50">
>>>>>>> cee3f77a
      <div class="usa-grid event-name no-padding padding-top-1">
        <div class="usa-width-three-fourths">
          <h1>{{ application.eventName}}
            <span *ngIf="application.status !== 'Received'" class="usa-label" [ngClass]="{
              'success': application.status === 'Accepted',
              'warning': application.status === 'Hold',
              'danger': application.status === 'Returned'
            }">{{ application.status }}</span>
          </h1>
        </div>
        <div class="usa-width-one-fourth">
          <button class="usa-button-outline">Edit</button>
        </div>
      </div>
      <div class="usa-grid margin-top-1 no-padding">
        <div class="usa-width-one-half">
          <h2 class="app-item-label padding-right-1">Primary permit holder</h2>
          <div *ngIf="application.applicantInfo.orgType === 'Corporation'" class="margin-bottom-1">
            <span class="display-block">{{ application.applicantInfo.organizationName }}</span>
            <span class="display-block">{{ application.applicantInfo.organizationAddress.mailingAddress }}</span>
            <span *ngIf="application.applicantInfo.organizationAddress.mailingAddress2" class="display-block">{{ application.applicantInfo.organizationAddress.mailingAddress2 }}</span>
            <span class="display-block">{{ application.applicantInfo.organizationAddress.mailingCity }}, {{ application.applicantInfo.organizationAddress.mailingState }} {{ application.applicantInfo.organizationAddress.mailingZIP }}</span>
          </div>
          <div class="margin-bottom-1">
            <span class="display-block">{{ application.applicantInfo.primaryFirstName }} {{ application.applicantInfo.primaryLastName }}</span>
            <span class="display-block">{{ application.applicantInfo.primaryAddress.mailingAddress }}</span>
            <span *ngIf="application.applicantInfo.primaryAddress.mailingAddress2" class="display-block">
              {{ application.applicantInfo.primaryAddress.mailingAddress2 }}
            </span>
            <span *ngIf="application.applicantInfo.primaryAddress.mailingCity && application.applicantInfo.primaryAddress.mailingState && application.applicantInfo.primaryAddress.mailingZIP"
              class="display-block">
              {{ application.applicantInfo.primaryAddress.mailingCity }}, {{ application.applicantInfo.primaryAddress.mailingState }} {{ application.applicantInfo.primaryAddress.mailingZIP }}
            </span>
          </div>
          <div class="margin-bottom-1">
            <span class="display-block"><a href="mailto:{{ application.applicantInfo.emailAddress }}">{{ application.applicantInfo.emailAddress }}</a></span>
            <span class="display-block">{{ application.applicantInfo.dayPhone.areaCode }}-{{ application.applicantInfo.dayPhone.prefix }}-{{ application.applicantInfo.dayPhone.number }}</span>
            <span *ngIf="application.applicantInfo.eveningPhone.number" class="display-block">{{ application.applicantInfo.eveningPhone.areaCode }}-{{ application.applicantInfo.eveningPhone.prefix }}-{{ application.applicantInfo.eveningPhone.number }}</span>
          </div>

          <div *ngIf="application.applicantInfo.secondaryFirstName">
            <h2>Secondary Permit Holder</h2>
            <div>
              <span class="display-block">{{ application.applicantInfo.secondaryFirstName }} {{ application.applicantInfo.secondaryLastName }}</span>
              <span class="display-block">{{ application.applicantInfo.secondaryAddress.mailingAddress }}</span>
              <span *ngIf="application.applicantInfo.secondaryAddress.mailingAddress2" class="display-block">
                {{ application.applicantInfo.secondaryAddress.mailingAddress2 }}
              </span>
              <span *ngIf="application.applicantInfo.secondaryAddress.mailingCity && application.applicantInfo.secondaryAddress.mailingState && application.applicantInfo.secondaryAddress.mailingZIP"
                class="display-block">
                {{ application.applicantInfo.secondaryAddress.mailingCity }}, {{ application.applicantInfo.secondaryAddress.mailingState }} {{ application.applicantInfo.secondaryAddress.mailingZIP }}
              </span>
            </div>
          </div>
        </div>

        <div class="usa-width-one-half">
          <h2>Event details</h2>

          <h3>Start date:</h3>
          <span>{{ application.dateTimeRange.startDateTime | date: 'MM/dd/yyyy hh:mm a Z' }}</span>

          <h3>End date:</h3>
          <span>
            {{ application.dateTimeRange.endDateTime | date: 'MM/dd/yyyy hh:mm a Z' }}
          </span>

          <h3>Location:</h3>
          <span>{{ application.noncommercialFields.locationDescription }}</span>

          <h3>Description</h3>
          <span>{{ application.noncommercialFields.activityDescription }}</span>

          <h3>Number attending</h3>
          <span>{{ application.noncommercialFields.numberParticipants }}</span>

          <h3>Number spectators</h3>
          <span>{{ application.noncommercialFields.spectators }}</span>

          <h3>
            <span *ngIf="application.signature" class="electronic-signature-success"></span>
            Electronic signature
          </h3>

        </div>
      </div>
    </div>
  </div>

  <div class="app-ctas" [class.fixed]="fixedCtas">
    <div id="cta-buttons" *ngIf="!reasonOrCancel.open">
      <button id="accept-application-btn" class="usa-button-primary-alt app-cta" name="Accept" (click)="provideReasonOrCancel('Accepted')">Accept</button>
      <button id="hold-application-btn" class="usa-button app-cta" name="Hold" (click)="provideReasonOrCancel('Hold')">Hold</button>
      <button id="return-application-btn" class="usa-button-secondary app-cta" name="Return"(click)="provideReasonOrCancel('Returned')">Reject</button>
    </div>
    <div id="reason-for-action" class="usa-grid" *ngIf="reasonOrCancel.open">
      <div class="usa-width-one-whole">
        <div class="close-reason-for-action" aria-label="Close" (click)="reasonOrCancel.open = false;">Close</div>
        <label for="reason-for-return">{{ reasonOrCancel.label }}</label>
        <textarea id="reason-for-return"></textarea>
        <div class="reason-for-action-buttons">
          <button class="usa-button-outline" (click)="reasonOrCancel.open = false;">Cancel</button>
          <button class="{{ reasonOrCancel.buttonClass }}" (click)="updateApplicationStatus(application, reasonOrCancel.status)">{{ reasonOrCancel.confirmButtonText }}</button>
        </div>
      </div>
    </div>
  </div>
</section><|MERGE_RESOLUTION|>--- conflicted
+++ resolved
@@ -3,17 +3,13 @@
     <div class="breadcrumbs">
       <a routerLink="/admin/applications">Noncommercial group use applications</a> > <span>{{ application.eventName }}</span>
     </div>
-<<<<<<< HEAD
-    <div class="usa-grid thin-grey-shadow padding-bottom-2 application-details" appTrackScroll (trackScrollEnter)="enter()" (trackScrollLeave)="leave()">
-=======
     <div *ngIf="errorMessage" class="usa-alert usa-alert-error application-deadline-warning">
       <div class="usa-alert-body">
         <h3 class="usa-alert-heading">Error</h3>
         <p class="usa-alert-text">{{ errorMessage }}</p>
       </div>
     </div>
-    <div class="usa-grid thin-grey-shadow padding-bottom-2 application-details" appTrackScroll (trackScrollEnter)="enter()" (trackScrollLeave)="leave()" position="bottom" offset="50">
->>>>>>> cee3f77a
+    <div class="usa-grid thin-grey-shadow padding-bottom-2 application-details" appTrackScroll (trackScrollEnter)="enter()" (trackScrollLeave)="leave()">
       <div class="usa-grid event-name no-padding padding-top-1">
         <div class="usa-width-three-fourths">
           <h1>{{ application.eventName}}
