--- conflicted
+++ resolved
@@ -17,84 +17,8 @@
 
   apiErrors: any;
   mode = 'Observable';
-<<<<<<< HEAD
   application = new Application();
-=======
   forest = 'Mt. Baker-Snoqualmie National Forest';
-
-  application = {
-   'region': '11',
-   'forest': '11',
-   'district': '11',
-   'authorizingOfficerName': '',
-   'authorizingOfficerTitle': '',
-   'eventName': '',
-   'applicantInfo': {
-     'organizationName': '',
-     'website': '',
-     'orgType': 'Individual',
-     'dayPhone': {
-       'areaCode': '',
-       'prefix': '',
-       'number': '',
-       'phoneType': ''
-     },
-     'eveningPhone': {
-       'areaCode': '',
-       'prefix': '',
-       'number': '',
-       'phoneType': ''
-     },
-     'emailAddress': '',
-     'organizationAddress': {
-       'mailingAddress': '',
-       'mailingAddress2': '',
-       'mailingCity': '',
-       'mailingState': '',
-       'mailingZIP': '',
-     },
-     'primaryFirstName': '',
-     'primaryLastName': '',
-     'primaryAddress': {
-       'mailingAddress': '',
-       'mailingAddress2': '',
-       'mailingCity': '',
-       'mailingState': '',
-       'mailingZIP': '',
-     },
-     'secondaryFirstName': '',
-     'secondaryLastName': '',
-     'secondaryAddress': {
-       'mailingAddress': '',
-       'mailingAddress2': '',
-       'mailingCity': '',
-       'mailingState': '',
-       'mailingZIP': '',
-     }
-   },
-   'type': 'noncommercial',
-   'noncommercialFields': {
-     'activityDescription': '',
-     'locationDescription': '',
-     'startDateTime': '2018-01-01T01:01:01Z',
-     'endDateTime': '2018-01-01T01:01:01Z',
-     'startMonth': '',
-     'startDay': '',
-     'startYear': '',
-     'endMonth': '',
-     'endDay': '',
-     'endYear': '',
-     'startHour': '',
-     'startMinutes': '00',
-     'startPeriod': 'AM',
-     'endHour': '',
-     'endMinutes': '00',
-     'endPeriod': 'AM',
-     'numberParticipants': ''
-    }
-  };
->>>>>>> 1a80c234
-
   primaryPermitHolderSameAddress = true;
   viewSecondaryPermitHolder = false;
   secondaryPermitHolderSameAddress = true;
