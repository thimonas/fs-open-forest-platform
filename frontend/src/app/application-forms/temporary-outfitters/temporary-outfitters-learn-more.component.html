--- conflicted
+++ resolved
@@ -5,14 +5,8 @@
     </aside>
     <div class="usa-width-two-thirds sidebar-page-main-content">
       <h1 id="skip-nav-target" tabindex="-1">Temporary outfitters permit information</h1>
-<<<<<<< HEAD
-      <p>Generally, if you charge a fee for someone to participate in a service that you are
-  providing on national Forest Service land, you will need a permit. This includes
-  non-profit organizations.</p>
-=======
       <p>If you charge a fee for someone to participate in a service that you are providing or otherwise stand to gain from providing that service, you generally need a permit.
          This includes non-profit organizations.</p>
->>>>>>> d957d0b9
       <p><a href="https://www.fs.usda.gov/detail/mbs/passes-permits/event-commercial/?cid=stelprdb5295777">See definitions</a> for “Commercial Use”, “Guiding”, “Outfitting”.</p>
       <ng-container *ngFor="let item of items">
         <app-section-heading [heading]="item.sectionName" [elementId]="util.createId(item.sectionName)"></app-section-heading>
