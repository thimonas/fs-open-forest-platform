--- conflicted
+++ resolved
@@ -167,11 +167,7 @@
           (inViewportAction)="elementInView($event)">
           <legend>Signature</legend>
           <p id="signature-hint-text">I hereby certify that I am of legal age and am authorized to do business in the State or Commonwealth of Washington.  I have personally examined the information contained in this application and certify that this information is correct to the best of my knowledge.  I hereby acknowledge that this is an application only, and that the use and occupancy of National Forest System lands is not authorized until a special use permit is signed and issued by an authorized officer.</p>
-<<<<<<< HEAD
-          <label id="signature-label" class="usa-input">Type your initials here as a signature on your application.</label>
-=======
           <label id="signature-label" class="usa-input">Please sign your application by typing your initials here.</label>
->>>>>>> d957d0b9
 
           <input id="signature" type="text" minlength="2" maxlength="3" formControlName="signature" aria-required="true"
             [attr.aria-labelledby]="applicationFieldsService.labelledBy(applicationForm.controls.signature, 'signature-label signature-hint-text', 'signature-error')"
