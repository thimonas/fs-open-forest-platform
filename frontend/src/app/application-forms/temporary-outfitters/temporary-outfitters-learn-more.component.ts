import { Component } from '@angular/core';
import { FormGroup } from '@angular/forms';
import { UtilService } from '../../_services/util.service';

@Component({
  selector: 'app-temporary-outfitters-learn-more',
  templateUrl: './temporary-outfitters-learn-more.component.html'
})
export class TemporaryOutfittersLearnMoreComponent {
  items: any;
  constructor(public util: UtilService) {
    this.items = [
      {
        sectionName: 'A temporary use permit is',
        sectionCopy: `
        <ul>
          <li>Authorization to conduct short-term outfitted or guided use on national Forest
  Service land.</li>
          <li>Held by an outfitter qualified to provide the service.</li>
          <li>Valid for up to 200
<a href="https://www.fs.usda.gov/detail/mbs/passes-permits/event-commercial/?cid=stelprdb5295777">service days</a>
in a 180-day period per <a href="https://www.fs.usda.gov/detail/mbs/passes-permits/event-commercial/?cid=stelprdb5295777">use area</a>.</li>
          <li>Based on a flat-rate fee schedule (see “Costs” below).</li>
          <li>Non-renewable and non-competitive.</li>
          <li>Revocable, suspendable and not appealable.</li>
        </ul>
        `
      },
      {
        sectionName: 'Applicant requirements',
        sectionCopy: `
        <p>Qualified applicants must submit the following documentation as part of the
permit application process:</p>
        <ul>
          <li>Annual use reports</li>
          <li>Liability insurance</li>
          <li>Operating plan</li>
          <li>NOTE: Violations of laws, customer complaints, and adverse performance
and/or permit compliance will be considered in evaluating qualifications.</li>
        </ul>
        `
      },
      {
        sectionName: 'Number of permits and service days',
        sectionCopy: `
        <p>Permits and service days are managed by use area.
The maximum allowable <a href="https://www.fs.usda.gov/detail/mbs/passes-permits/event-commercial/?cid=stelprdb5295777">service days</a>
varies by <a href="https://www.fs.usda.gov/detail/mbs/passes-permits/event-commercial/?cid=stelprdb5295777">use area</a> and is dependent
on their availability and demand. Only one temporary permit may be obtained per use area every 180 days up to the maximum number of service
days per use area (no more than 200 service days). See the various <a href="https://www.fs.usda.gov/detail/mbs/passes-permits/event-commercial/?cid=stelprdb5295496">permit pool documents</a>
for descriptions of use areas and the maximum number of service days that may be permitted for each area.</p>
        <ul>
          <li><strong>Example 1:</strong> Use Area "A" = 1000 total
<a href="https://www.fs.usda.gov/detail/mbs/passes-permits/event-commercial/?cid=stelprdb5295777">pool days</a> with with a maximum of 200 days per permit.
This means you can apply for 1 permit up to 200 days, every 6 months.</li>
          <li><strong>Example 2:</strong> Use Area "B" = 150 total pool days, with a maximum of 50 days per permit.
This means you can apply for 1 permit up to 50 days, every 6 months.</li>
          <li><strong>Example 3:</strong> Use Area "A" + "B" = a maximum of 200 days for "A" + a
maximum of 50 days for "B" = a maximum of 250 days for use areas "A" and "B." This means you can apply for days from multiple use areas at the
same time.</li>
        </ul>
        `
      },
      {
        sectionName: 'Benefits of a temporary use permit',
        sectionCopy: `
        <ul>
          <li>Allows for short-term allocation of use to meet seasonal needs</li>
          <li>Provides an opportunity to try new activities and locations</li>
          <li>Increases flexibility in locations</li>
          <li>Decreases time spent processing paperwork</li>
          <li>Promotes opportunities for church, youth, and educational groups to obtain short term permits for brief and non-recurring outings</li>
        </ul>
        `
      },
      {
        sectionName: 'Activities and locations',
        sectionCopy: `
        <ul>
<<<<<<< HEAD
          <li>Land-based outfitting and guide permits are available throughout the forest, at
the discretion of District Rangers.</li>
=======
          <li>Land-based outfitting and guide permits are available throughout the forest at the discretion of district rangers.</li>
>>>>>>> d957d0b9
          <li><a href="https://www.fs.usda.gov/detail/mbs/passes-permits/event-commercial/?cid=stelprdb5295496"> River-based guiding permits are currently only available for select locations</a>.</li>
          <li>Permit inquiries for other forests should be directed to those forests.</li>
        </ul>
        <p><a href="https://www.fs.fed.us/">Information for National Forests within the United States can be
found here</a>.</p>
<<<<<<< HEAD
        <p>NOTE: The Forest Service may add, remove or modify the activities and
locations at its discretion.</p>
=======
        <p>NOTE: The Forest Service may add, remove, or modify the activities and locations at our discretion.</p>
>>>>>>> d957d0b9
        `
      },
      {
        sectionName: 'Costs',
        sectionCopy: `
        <h3>Cost chart</h3>
        <table class="faq-table">
          <tr>
            <th>Number of service days</th>
            <th>Flat fee</th>
            <th>Maximum gross revenue for each period of service days</th>
          </tr>
          <tr>
            <td>1 to 50</td>
            <td>$150</td>
            <td>$10,000</td>
          </tr>
          <tr>
            <td>51 to 100</td>
            <td>$300</td>
            <td>$20,000</td>
          </tr>
          <tr>
            <td>101 to 150</td>
            <td>$450</td>
            <td>$30,000</td>
          </tr>
          <tr>
            <td>151 to 200</td>
            <td>$600</td>
            <td>$40,000</td>
          </tr>
        </table>
        <p>(See <a href="http://www.fs.usda.gov/Internet/FSE_DOCUMENTS/stelprdb5295497.pdf">FSH 2709.11</a>, sec. 37.21c)</p>
        `
      },
      {
        sectionName: 'Application due dates',
        sectionCopy: `
        <p><a href="https://www.fs.usda.gov/detail/mbs/passes-permits/event-commercial/?cid=stelprdb5295496">
<<<<<<< HEAD
        Administration of the temporary permits varies by pool and is specified in the lands or river pool
        permit documents found here</a>.</p>
        <p>Ideally, there would be plenty of days available to allow all temporary use permits
to be issued on a first-come, first-served basis. However, some permit pools are
limited and with high demand, there are simply not enough days to go around. In
this case, we will allocate the permits using a lottery based on due date. The due
dates are months ahead of the permit period to allow applicants plenty of lead
time to advertise and prepare for the trips. In the event there are unallocated
=======
        Administration of the temporary permits varies by pool and is specified in the land or river pool permit documents found here</a>.</p>
        <p>Ideally, there would be plenty of service days available to allow all temporary use permits
to be issued on a first-come, first-served basis. However, some permit pools have high demand and are limited in service day capacity.
In this case, we will allocate the permits using a lottery based on due date. Due dates are months ahead of their respective permit period so that applicants who
are granted a permit by means of our lottery will have plenty of time to advertise and prepare. In the event there are unallocated
>>>>>>> d957d0b9
days left over after the lottery, additional permits may be issued on a first-come,
first-served basis.</p>
        <p><a href="https://www.fs.fed.us/specialuses/special_outfitting.shtml">For more information on Forest Service outfitter and guide policies and
regulations, visit the national website.</a></p>
        `
      }
    ];
  }
}<|MERGE_RESOLUTION|>--- conflicted
+++ resolved
@@ -77,23 +77,13 @@
         sectionName: 'Activities and locations',
         sectionCopy: `
         <ul>
-<<<<<<< HEAD
-          <li>Land-based outfitting and guide permits are available throughout the forest, at
-the discretion of District Rangers.</li>
-=======
           <li>Land-based outfitting and guide permits are available throughout the forest at the discretion of district rangers.</li>
->>>>>>> d957d0b9
           <li><a href="https://www.fs.usda.gov/detail/mbs/passes-permits/event-commercial/?cid=stelprdb5295496"> River-based guiding permits are currently only available for select locations</a>.</li>
           <li>Permit inquiries for other forests should be directed to those forests.</li>
         </ul>
         <p><a href="https://www.fs.fed.us/">Information for National Forests within the United States can be
 found here</a>.</p>
-<<<<<<< HEAD
-        <p>NOTE: The Forest Service may add, remove or modify the activities and
-locations at its discretion.</p>
-=======
         <p>NOTE: The Forest Service may add, remove, or modify the activities and locations at our discretion.</p>
->>>>>>> d957d0b9
         `
       },
       {
@@ -134,22 +124,11 @@
         sectionName: 'Application due dates',
         sectionCopy: `
         <p><a href="https://www.fs.usda.gov/detail/mbs/passes-permits/event-commercial/?cid=stelprdb5295496">
-<<<<<<< HEAD
-        Administration of the temporary permits varies by pool and is specified in the lands or river pool
-        permit documents found here</a>.</p>
-        <p>Ideally, there would be plenty of days available to allow all temporary use permits
-to be issued on a first-come, first-served basis. However, some permit pools are
-limited and with high demand, there are simply not enough days to go around. In
-this case, we will allocate the permits using a lottery based on due date. The due
-dates are months ahead of the permit period to allow applicants plenty of lead
-time to advertise and prepare for the trips. In the event there are unallocated
-=======
         Administration of the temporary permits varies by pool and is specified in the land or river pool permit documents found here</a>.</p>
         <p>Ideally, there would be plenty of service days available to allow all temporary use permits
 to be issued on a first-come, first-served basis. However, some permit pools have high demand and are limited in service day capacity.
 In this case, we will allocate the permits using a lottery based on due date. Due dates are months ahead of their respective permit period so that applicants who
 are granted a permit by means of our lottery will have plenty of time to advertise and prepare. In the event there are unallocated
->>>>>>> d957d0b9
 days left over after the lottery, additional permits may be issued on a first-come,
 first-served basis.</p>
         <p><a href="https://www.fs.fed.us/specialuses/special_outfitting.shtml">For more information on Forest Service outfitter and guide policies and
