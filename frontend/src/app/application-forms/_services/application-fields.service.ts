--- conflicted
+++ resolved
@@ -1,10 +1,5 @@
-<<<<<<< HEAD
-import { Injectable, Inject } from '@angular/core';
-import { FormGroup, FormBuilder, Validators, FormControl } from '@angular/forms';
-=======
-import { Injectable } from '@angular/core';
+import { Injectable, Inject} from '@angular/core';
 import { FormBuilder, FormControl, FormGroup, Validators } from '@angular/forms';
->>>>>>> c1f50cb6
 import { alphanumericValidator } from '../validators/alphanumeric-validation';
 import { numberValidator } from '../validators/number-validation';
 import { stateValidator } from '../validators/state-validation';
