--- conflicted
+++ resolved
@@ -30,7 +30,6 @@
     });
   }
 
-<<<<<<< HEAD
   processError(data) {
     this.setPageData(data, 'There was an error processing your Christmas tree permit order');
     this.error = data;
@@ -48,36 +47,6 @@
       );
     }
   }
-
-  printStyle() {
-    return `
-      <style>
-        @page {
-          size: auto;
-          margin: 0mm;
-        }
-        @media print {
-          html,body{
-            height:100%;
-            width:100%;
-            max-height: 810px;
-            margin:0;
-            padding:0;
-          }
-          svg{
-            width: 100%;
-            display: block;
-            margin-top: 210px;
-            transform: rotate(-90deg) scale(1.25, 1.25);
-            -webkit-transform: rotate(-90deg) scale(1.25, 1.25);
-            -moz-transform:rotate(-90deg) scale(1.25, 1.25);
-          }
-        }
-      </style>`;
-  }
-
-=======
->>>>>>> 10845836
   printPermit() {
     let printContents, popupWin;
     printContents = document.getElementById('toPrint').innerHTML;
