--- conflicted
+++ resolved
@@ -73,16 +73,11 @@
   permitPopup(includeRules) {
     let printContents, popupWin;
 
-<<<<<<< HEAD
-    const cssFile = (includeRules) ? 'print-permit-with-rules.css' : 'print-permit.css';
+    const cssFile = includeRules ? 'print-permit-with-rules.css' : 'print-permit.css';
     const toPrintEl = this.document.getElementById('toPrint');
     if (toPrintEl) {
       printContents = toPrintEl.innerHTML;
     }
-=======
-    const cssFile = includeRules ? 'print-permit-with-rules.css' : 'print-permit.css';
-    printContents = document.getElementById('toPrint').innerHTML;
->>>>>>> 8d64648b
     popupWin = this.nativeWindow.open('', '_blank', 'top=0,left=0,height=auto,width=auto');
 
     popupWin.document.open();
