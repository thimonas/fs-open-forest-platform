--- conflicted
+++ resolved
@@ -103,18 +103,17 @@
     data: { title: 'Christmas tree permit information' }
   },
   {
-<<<<<<< HEAD
     path: 'mocks',
     component: LandingPageComponent,
     data: { title: 'Complete your Christmas Tree permit transaction' }
-=======
+  },
+  {
     path: 'applications/christmas-trees/forests/:id/new',
     component: TreeApplicationFormComponent,
     resolve: {
       forest: ForestResolver
     },
     data: { title: 'Apply for a Christmas tree permit' }
->>>>>>> ef9d48bb
   },
   { path: 'help-me-pick/:id', component: HelpMePickComponent, data: { title: '' } },
   { path: 'logged-in', component: LoggedInComponent, data: { title: 'Logged in' } },
