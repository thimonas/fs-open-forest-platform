import { AuthenticationService } from '../_services/authentication.service';
import { Component, OnInit } from '@angular/core';
import { ActivatedRoute, NavigationEnd, Router } from '@angular/router';
import { environment } from '../../environments/environment';
<<<<<<< HEAD
import { WindowRef } from '../_services/native-window.service';
=======
import { UtilService } from '../_services/util.service';
>>>>>>> eca8747e

@Component({
  selector: 'app-authenticated',
  templateUrl: './authenticated.component.html'
})
export class AuthenticatedComponent implements OnInit {
  displayLogin = true;
  user;

<<<<<<< HEAD
  constructor(public authentication: AuthenticationService, private activatedRoute: ActivatedRoute, private router: Router, private winRef: WindowRef) {}
=======
  constructor(
    public authentication: AuthenticationService,
    private activatedRoute: ActivatedRoute,
    private router: Router,
    public util: UtilService
  ) {}
>>>>>>> eca8747e

  login() {
    this.util.setLoginRedirectMessage();
    setTimeout(() => {
      window.location.href = environment.apiUrl + 'auth/login-gov/openid/login';
    }, 1000);
  }

  logout(e: Event) {
    e.preventDefault();
    const status = { message: 'You have successfully logged out of Forest Service permits.', header: '' };
    localStorage.setItem('status', JSON.stringify(status));
    localStorage.removeItem('requestingUrl');
    localStorage.removeItem('user');
    localStorage.removeItem('token');
    this.authentication.removeUser();
    this.user = null;
    this.winRef.getNativeWindow().location.href = environment.apiUrl + 'auth/logout';
  }

  ngOnInit() {
    this.router.events
      .filter(e => e instanceof NavigationEnd)
      .map(() => {
        let route = this.activatedRoute.firstChild;
        let child = route;

        while (child) {
          if (child.firstChild) {
            child = child.firstChild;
            route = child;
          } else {
            child = null;
          }
        }

        return route;
      })
      .mergeMap(route => route.data)
      .subscribe(data => {
        this.user = data.user ? data.user : null;
        this.displayLogin = data.displayLogin;
      });
  }
}<|MERGE_RESOLUTION|>--- conflicted
+++ resolved
@@ -2,11 +2,8 @@
 import { Component, OnInit } from '@angular/core';
 import { ActivatedRoute, NavigationEnd, Router } from '@angular/router';
 import { environment } from '../../environments/environment';
-<<<<<<< HEAD
 import { WindowRef } from '../_services/native-window.service';
-=======
 import { UtilService } from '../_services/util.service';
->>>>>>> eca8747e
 
 @Component({
   selector: 'app-authenticated',
@@ -16,16 +13,13 @@
   displayLogin = true;
   user;
 
-<<<<<<< HEAD
-  constructor(public authentication: AuthenticationService, private activatedRoute: ActivatedRoute, private router: Router, private winRef: WindowRef) {}
-=======
   constructor(
     public authentication: AuthenticationService,
     private activatedRoute: ActivatedRoute,
     private router: Router,
-    public util: UtilService
+    public util: UtilService,
+    private winRef: WindowRef
   ) {}
->>>>>>> eca8747e
 
   login() {
     this.util.setLoginRedirectMessage();
