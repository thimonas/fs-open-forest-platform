--- conflicted
+++ resolved
@@ -1,12 +1,7 @@
 import { async, ComponentFixture, TestBed } from '@angular/core/testing';
 import { HomeComponent } from './home.component';
 import { HttpModule } from '@angular/http';
-<<<<<<< HEAD
-=======
-import { AuthenticationService } from '../_services/authentication.service';
 import { RouterTestingModule } from '@angular/router/testing';
->>>>>>> 797f5b7d
-
 describe('HomeComponent', () => {
   let component: HomeComponent;
   let fixture: ComponentFixture<HomeComponent>;
@@ -14,14 +9,8 @@
   beforeEach(
     async(() => {
       TestBed.configureTestingModule({
-<<<<<<< HEAD
-        imports: [HttpModule],
+        imports: [HttpModule, RouterTestingModule],
         declarations: [HomeComponent]
-=======
-        imports: [HttpModule, RouterTestingModule],
-        declarations: [HomeComponent],
-        providers: [AuthenticationService]
->>>>>>> 797f5b7d
       }).compileComponents();
     })
   );
