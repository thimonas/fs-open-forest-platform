--- conflicted
+++ resolved
@@ -3,13 +3,8 @@
     <div class="breadcrumbs">
       <a routerLink="/christmas-trees/forests">Christmas tree permits</a> > <span>Find a forest</span>
     </div>
-<<<<<<< HEAD
-    <form id="skip-nav-target" tabindex="-1" name='forestPickerForm' class="usa-forms" (submit)="goToForest(selectedForest.forestAbbr)" autocomplete="off">
-      <label>Find a Forest:</label>
-=======
-    <form name='forestPickerForm' class="usa-forms" (submit)="goToForest(selectedForest.forestAbbr)" autocomplete="off">
+    <form id="skip-nav-target" name='forestPickerForm' class="usa-forms" (submit)="goToForest(selectedForest.forestAbbr)" autocomplete="off">
       <label for="forest-finder-input">Find a Forest:</label>
->>>>>>> c2a96b40
       <input id='forest-finder-input'
              name='selectForest'
              auto-complete
