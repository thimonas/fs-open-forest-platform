--- conflicted
+++ resolved
@@ -6,22 +6,16 @@
 import { RouterTestingModule } from '@angular/router/testing';
 import { TreesService } from '../../_services/trees.service';
 import { UtilService } from '../../../_services/util.service';
-<<<<<<< HEAD
 import { MockService } from '../../../_services/mock.service';
-=======
 import { Title } from '@angular/platform-browser';
->>>>>>> ffdd719a
 
 describe('TreeGuidelinesComponent', () => {
   let component: TreeGuidelinesComponent;
   let fixture: ComponentFixture<TreeGuidelinesComponent>;
-<<<<<<< HEAD
   let mockService: MockService;
   const mockResponse = { forest: { forestName: 'forest name', species: { status: 'test' } } };
-=======
   let userService: Title;
 
->>>>>>> ffdd719a
   const router = {
     navigate: jasmine.createSpy('navigate')
   };
@@ -35,13 +29,9 @@
         providers: [
           UtilService,
           { provide: TreesService, useClass: TreesService },
-<<<<<<< HEAD
           { provide: XHRBackend, useClass: MockBackend },
-          { provide: MockService, use: mockService }
-=======
-          { provide: Title, useClass: Title },
-          { provide: XHRBackend, useClass: MockBackend }
->>>>>>> ffdd719a
+          { provide: MockService, use: mockService },
+          { provide: Title, useClass: Title }
         ],
         imports: [HttpModule, RouterTestingModule]
       }).compileComponents();
