--- conflicted
+++ resolved
@@ -1,8 +1,4 @@
 <section id="sidebar-page" class="usa-section usa-content">
-<<<<<<< HEAD
-  <div class="usa-grid breadcrumbs" *ngIf="forest">
-    <a routerLink="/christmas-trees/forests">Christmas tree permits</a> > <span><a routerLink="/christmas-trees/forests">Find a forest</a></span><span> > {{ forest.forestName }}  Christmas tree permit information</span>
-=======
   <div class="usa-grid" *ngIf="forest">
     <nav class="breadcrumb">
       <ol>
@@ -10,7 +6,6 @@
         <li>{{ forest.forestName }} National Forest{{ forest.forestName.indexOf(' and ') > 0 ? 's' : ''}}</li>
       </ol>
     </nav>
->>>>>>> cfde782a
   </div>
   <div class="usa-grid">
     <app-sidebar mobileMenu="true" [items]="sidebarItems"  class="usa-width-one-third usa-layout-docs-sidenav"></app-sidebar>
