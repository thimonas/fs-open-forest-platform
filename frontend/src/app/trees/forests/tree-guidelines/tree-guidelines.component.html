--- conflicted
+++ resolved
@@ -21,11 +21,7 @@
       <!--when to cut-->
       <app-section-heading heading="When to cut your tree" id="season-dates" tabIndex="-1"></app-section-heading>
       <app-tree-cutting-dates [forest]="forest"></app-tree-cutting-dates>
-<<<<<<< HEAD
-=======
-      <br>
-      <button [hidden]="!forest.isSeasonOpen" [routerLink]="['/christmas-trees/forests/', forest.forestAbbr,'applications']" class="usa-button-primary" id="buy-permit-link" tabIndex="-1">Buy permit</button>
->>>>>>> b29ab66c
+
       <!--where to cut-->
       <hr class="thick" />
       <app-section-heading heading="Where to cut your tree" id="tree-locations" tabIndex="-1"></app-section-heading>
