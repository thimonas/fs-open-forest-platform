import { async, ComponentFixture, TestBed } from '@angular/core/testing';
import { NO_ERRORS_SCHEMA } from '@angular/core';

import { TreeLocationsAllowedComponent } from './tree-locations-allowed.component';
<<<<<<< HEAD
import { forest } from '../../../../_mocks/forest.mock';
=======
import { forest } from '../../../../_mocks/forest';
import { TreesService } from '../../../../_services/trees.service';
import { MockBackend } from '@angular/http/testing';
>>>>>>> 094b325b

describe('TreeLocationsAllowedComponent', () => {
  let component: TreeLocationsAllowedComponent;
  let fixture: ComponentFixture<TreeLocationsAllowedComponent>;

  beforeEach(
    async(() => {
      TestBed.configureTestingModule({
        declarations: [TreeLocationsAllowedComponent],
        schemas: [NO_ERRORS_SCHEMA],
        providers: [{ provide: TreesService, use: MockBackend }]
      }).compileComponents();
    })
  );

  beforeEach(() => {
    fixture = TestBed.createComponent(TreeLocationsAllowedComponent);
    component = fixture.componentInstance;
    fixture.detectChanges();
  });

  it('should create', () => {
    component.forest = forest;
    expect(component).toBeTruthy();
  });


  it('should get allowed districts', () => {
    component.forest = forest;
    component.populateDistricts();
    expect(component.allowedDistricts[0].childNodes[0].id).toEqual(17);
  });

  it('should get run allowed districts on changes', () => {
    component.forest = forest;
    component.ngOnChanges();
    expect(component.allowedDistricts[0].childNodes[0].id).toEqual(17);
  });
});<|MERGE_RESOLUTION|>--- conflicted
+++ resolved
@@ -2,13 +2,9 @@
 import { NO_ERRORS_SCHEMA } from '@angular/core';
 
 import { TreeLocationsAllowedComponent } from './tree-locations-allowed.component';
-<<<<<<< HEAD
 import { forest } from '../../../../_mocks/forest.mock';
-=======
-import { forest } from '../../../../_mocks/forest';
 import { TreesService } from '../../../../_services/trees.service';
 import { MockBackend } from '@angular/http/testing';
->>>>>>> 094b325b
 
 describe('TreeLocationsAllowedComponent', () => {
   let component: TreeLocationsAllowedComponent;
@@ -35,7 +31,6 @@
     expect(component).toBeTruthy();
   });
 
-
   it('should get allowed districts', () => {
     component.forest = forest;
     component.populateDistricts();
