--- conflicted
+++ resolved
@@ -23,6 +23,9 @@
     fixture = TestBed.createComponent(SidebarViewComponent);
     component = fixture.debugElement.componentInstance;
     component.forest = { forestName: 'Mt. Hood' };
+    component.bottom = '10px';
+    component.top = '20px';
+    component.position = 'absolute';
     fixture.detectChanges();
   });
 
@@ -30,14 +33,12 @@
     expect(component).toBeTruthy();
   });
 
-<<<<<<< HEAD
   it ('should have a config file', () => {
     fixture.whenStable().then(() => {
       expect(component.sidebarItems.length).toEqual(6);
     })
   });
 
-=======
   it('should set fixed position if top of the container is less than 20px', () => {
     spyOn(document, 'getElementById').and.callFake(function() {
       return {
@@ -68,5 +69,4 @@
     expect(component.top).toEqual('270px');
     expect(component.position).toEqual('absolute');
   });
->>>>>>> 3ef9468b
 });