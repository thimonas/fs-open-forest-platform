--- conflicted
+++ resolved
@@ -36,11 +36,7 @@
               <a href="#" id="tree-locations-prohibited-link" [ngClass]="{'usa-current': util.currentSection && util.currentSection  === 'tree-locations-prohibited'}" (click)="util.gotoHashtag('tree-locations-prohibited', $event, true)">Prohibited areas and restrictions</a>
             </li>
             <li>
-<<<<<<< HEAD
-              <a href="#" id="tree-locations-allowed-link" [ngClass]="{'usa-current': util.currentSection && util.currentSection  === 'tree-locations-allowed'}" (click)="util.gotoHashtag('tree-locations-allowed', $event, true)">Places to try</a>
-=======
-              <a href="#" id="tree-locations-allowed-link" [ngClass]="{'usa-current': util.currentSection && util.currentSection  === 'tree-locations-allowed'}" (click)="util.gotoHashtag('tree-locations-allowed', $event); setCurrentSubSection('');">Cutting area maps</a>
->>>>>>> 88f67f7b
+              <a href="#" id="tree-locations-allowed-link" [ngClass]="{'usa-current': util.currentSection && util.currentSection  === 'tree-locations-allowed'}" (click)="util.gotoHashtag('tree-locations-allowed', $event, true)">Cutting area maps</a>
             </li>
           </ul>
         </li>
