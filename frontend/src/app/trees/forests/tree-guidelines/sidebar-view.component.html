--- conflicted
+++ resolved
@@ -13,17 +13,10 @@
           <a href="#" id="tree-locations-link" [ngClass]="{'usa-current': util.currentSection && util.currentSection.startsWith('tree-locations')}" (click)="gotoHashtag('tree-locations', $event)">Where to find your tree</a>
           <ul class="usa-sidenav-sub_list" [hidden]="util.currentSection && !util.currentSection.startsWith('tree-locations')">
             <li>
-<<<<<<< HEAD
-              <a href="#" id="tree-locations-prohibited-link" [ngClass]="{'usa-current': currentSection && currentSection === 'tree-locations-prohibited'}" (click)="gotoHashtag('tree-locations-prohibited', $event)">Prohibited areas and restrictions</a>
+              <a href="#" id="tree-locations-prohibited-link" [ngClass]="{'usa-current': util.currentSection && util.currentSection  === 'tree-locations-prohibited'}" (click)="gotoHashtag('tree-locations-prohibited', $event)">Prohibited areas and restrictions</a>
             </li>
             <li>
-              <a href="#" id="tree-locations-allowed-link" [ngClass]="{'usa-current': currentSection && currentSection === 'tree-locations-allowed'}" (click)="gotoHashtag('tree-locations-allowed', $event)">Places to try</a>
-=======
               <a href="#" id="tree-locations-allowed-link" [ngClass]="{'usa-current': util.currentSection && util.currentSection  === 'tree-locations-allowed'}" (click)="gotoHashtag('tree-locations-allowed', $event)">Places to try</a>
-            </li>
-            <li>
-              <a href="#" id="tree-locations-prohibited-link" [ngClass]="{'usa-current': util.currentSection && util.currentSection  === 'tree-locations-prohibited'}" (click)="gotoHashtag('tree-locations-prohibited', $event)">Prohibited areas and restrictions</a>
->>>>>>> 77ee2446
             </li>
           </ul>
         </li>
@@ -54,35 +47,25 @@
       </ul>
     </aside>
     <div class="usa-width-two-thirds sidebar-page-main-content">
-<<<<<<< HEAD
       <h1>{{forest.forestName}} National Forest{{ forest.forestName.indexOf('and') > 0 ? 's' : ''}} Christmas Tree Permit Information</h1>
       <br/>
       <p>Christmas trees can be cut anywhere on the {{forest.forestName}} National Forest subject to the rules and regulations on your permit and as noted below.</p>
-      <h2 id="cutting-dates" tabindex="-1">When to cut your tree</h2>
-      <app-tree-cutting-dates [forest]="forest"></app-tree-cutting-dates>
-      <h2 id="tree-locations" tabindex="-1">Where to find your tree</h2>
-      <h3 id="tree-locations-prohibited" tabindex="-1">Prohibited areas and restrictions</h3>
-      <app-tree-locations-prohibited [forest]="forest"></app-tree-locations-prohibited>
-      <h3 id="tree-locations-allowed" tabindex="-1">Places to try</h3>
-      <app-tree-locations-allowed [forest]="forest"></app-tree-locations-allowed>
-      <app-tree-locations [forest]="forest"></app-tree-locations>
-      <h2 id="tree-selection" tabindex="-1">How to choose your tree</h2>
-=======
-      <h1>{{forest.forestName}} National Forest{{ forest.forestName.indexOf('and') > 0 ? 's' : ''}} Christmas Tree Permit Guidelines</h1>
       <app-section-heading heading="When to cut your tree" elementId="cutting-dates"></app-section-heading>
       <app-tree-cutting-dates [forest]="forest"></app-tree-cutting-dates>
       <hr class="thick" />
       <app-section-heading heading="Where to find your tree" elementId="tree-locations"></app-section-heading>
-      <app-tree-locations [forest]="forest"></app-tree-locations>
-      <hr class="thick" />
-      <app-section-heading heading="Places to try" elementId="tree-locations-allowed" selector="h3"></app-section-heading>
-      <app-tree-locations-allowed [forest]="forest"></app-tree-locations-allowed>
       <hr class="thick" />
       <app-section-heading heading="Prohibited areas and restrictions" elementId="tree-locations-prohibited" selector="h3"></app-section-heading>
       <app-tree-locations-prohibited [forest]="forest"></app-tree-locations-prohibited>
+
+      <app-section-heading heading="Places to try" elementId="tree-locations-allowed" selector="h3"></app-section-heading>
+      <app-tree-locations-allowed [forest]="forest"></app-tree-locations-allowed>
+      <app-tree-locations [forest]="forest"></app-tree-locations>
+
+      <hr class="thick" />
+
       <hr class="thick">
       <app-section-heading heading="How to choose your tree" elementId="tree-selection"></app-section-heading>
->>>>>>> 77ee2446
       <app-tree-selection [forest]="forest"></app-tree-selection>
       <app-tree-species [forest]="forest"></app-tree-species>
       <hr class="thick" />
