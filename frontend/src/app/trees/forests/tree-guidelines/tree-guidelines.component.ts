--- conflicted
+++ resolved
@@ -35,14 +35,10 @@
       forest.isSeasonOpen = moment(forest.endDate).isAfter(moment().tz(forest.timezone));
       if (forest.isSeasonOpen && moment(forest.startDate).isAfter(moment().tz(forest.timezone))) {
         forest.isSeasonOpen = false;
-<<<<<<< HEAD
 
-        forest.seasonOpenAlert = `Online permits become available for purchase   ${moment(forest.startDate).format(
+        forest.seasonOpenAlert = `Online permits become available for purchase on ${moment(forest.startDate).format(
           'MMM. D, YYYY'
         )}`;
-=======
-        forest.seasonOpenAlert = `Online permits become available for purchase on ${this.datePipe.transform(this.forest.startDate, 'MMM. d, yyyy')}.`;
->>>>>>> 53524b93
       }
     }
     return forest;
