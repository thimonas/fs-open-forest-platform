import { Title } from '@angular/platform-browser';
import { Component, OnInit } from '@angular/core';
import { ActivatedRoute } from '@angular/router';
import { UtilService } from '../../../_services/util.service';
import { SidebarConfigService } from '../../../sidebar/sidebar-config.service';

@Component({
  selector: 'app-tree-info',
  templateUrl: './tree-guidelines.component.html'
})
export class TreeGuidelinesComponent implements OnInit {
  template: string;
<<<<<<< HEAD
  forest: any = [];
  errorMessage: string;
=======
  forest = [];
>>>>>>> 5da9242a
  id: any;
  sidebarItems;

  constructor(
    private route: ActivatedRoute,
    private titleService: Title,
    public util: UtilService,
    public configService: SidebarConfigService
  ) {}

  ngOnInit() {
    this.template = 'sidebar';
    this.route.params.subscribe(params => {
      this.id = params['id'];
    });

    this.route.data.subscribe(data => {
      this.forest = data.forest;
      if (this.forest) {
        this.titleService.setTitle(
          this.forest.forestName +
            ' National Forest Christmas tree permit information | U.S. Forest Service Christmas Tree Permitting'
        );
      }
    });

    this.configService.getJSON().subscribe(data => {
      this.sidebarItems = data;
    });
  }
}<|MERGE_RESOLUTION|>--- conflicted
+++ resolved
@@ -10,12 +10,7 @@
 })
 export class TreeGuidelinesComponent implements OnInit {
   template: string;
-<<<<<<< HEAD
-  forest: any = [];
-  errorMessage: string;
-=======
   forest = [];
->>>>>>> 5da9242a
   id: any;
   sidebarItems;
 
