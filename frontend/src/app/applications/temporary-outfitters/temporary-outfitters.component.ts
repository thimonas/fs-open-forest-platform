import { alphanumericValidator } from '../validators/alphanumeric-validation';
import { ApplicationFieldsService } from '../_services/application-fields.service';
import { ApplicationService } from '../../_services/application.service';
import { Component, OnInit } from '@angular/core';
import { environment } from '../../../environments/environment';
import { FormGroup, FormControl, FormArray, FormBuilder, Validators } from '@angular/forms';
import { Router, ActivatedRoute } from '@angular/router';
import { SpecialUseApplication } from '../../_models/special-use-application';

@Component({
  selector: 'app-temporary-outfitters',
  templateUrl: './temporary-outfitters.component.html'
})
export class TemporaryOutfittersComponent implements OnInit {
  apiErrors: any;
  application = new SpecialUseApplication();
  applicationId: number;
  forest = 'Mt. Baker-Snoqualmie National Forest';
  mode = 'Observable';
  submitted = false;
  uploadFiles = false;
  goodStandingEvidenceMessage: string;
  orgTypeFileUpload: boolean;
  applicationForm: FormGroup;

  constructor(
    private applicationService: ApplicationService,
    private applicationFieldsService: ApplicationFieldsService,
    private router: Router,
    private formBuilder: FormBuilder
  ) {
    this.applicationForm = this.formBuilder.group({
      district: ['11', [Validators.required]],
      region: ['06', [Validators.required]],
      forest: ['05', [Validators.required]],
      type: ['tempOutfitters', [Validators.required, alphanumericValidator()]],
      signature: ['', [Validators.required, Validators.minLength(2), Validators.maxLength(3), alphanumericValidator()]],
      applicantInfo: this.formBuilder.group({
        emailAddress: ['', Validators.required],
        organizationName: ['', alphanumericValidator()],
        primaryFirstName: ['', [Validators.required, alphanumericValidator()]],
        primaryLastName: ['', [Validators.required, alphanumericValidator()]],
        orgType: ['', [Validators.required, alphanumericValidator()]],
        website: ['', [Validators.pattern('https?://.+')]]
      }),
      tempOutfitterFields: this.formBuilder.group({
        individualIsCitizen: [false],
        smallBusiness: [false],
        advertisingDescription: ['', [Validators.required, alphanumericValidator()]],
        advertisingURL: ['', [Validators.pattern('https?://.+')]],
        clientCharges: ['', [Validators.required, alphanumericValidator()]],
        experienceList: ['', [alphanumericValidator()]]
      })
    });

    this.applicationForm.get('applicantInfo.orgType').valueChanges.subscribe(type => {
      switch (type) {
        case 'individual':
          this.goodStandingEvidenceMessage = 'Are you a citizen of the United States?';
          this.orgTypeFileUpload = false;
          break;
        case 'corporation':
          this.goodStandingEvidenceMessage = 'Provide a copy of your state certificate of good standing.';
          this.orgTypeFileUpload = true;
          break;
        case 'llc':
          this.goodStandingEvidenceMessage = 'Provide a copy of your state certificate of good standing.';
          this.orgTypeFileUpload = true;
          break;
        case 'partnership':
          this.goodStandingEvidenceMessage = 'Provide a copy of your partnership or association agreement.';
          this.orgTypeFileUpload = true;
          break;
        case 'stateGovernment':
          this.goodStandingEvidenceMessage = '';
          this.orgTypeFileUpload = false;
          break;
        case 'localGovernment':
          this.goodStandingEvidenceMessage = '';
          this.orgTypeFileUpload = false;
          break;
        case 'nonprofit':
          this.goodStandingEvidenceMessage = 'Please attach a copy of your IRS Form 990';
          this.orgTypeFileUpload = true;
          break;
      }
    });
  }

  onSubmit(form) {
    this.submitted = true;
    this.applicationFieldsService.touchAllFields(this.applicationForm);
    if (!form.valid) {
      this.applicationFieldsService.scrollToFirstError();
    } else {
      this.applicationService
        .create(JSON.stringify(this.applicationForm.value), '/special-uses/temp-outfitters/')
        .subscribe(
          persistedApplication => {
            this.applicationId = persistedApplication.applicationId;
            this.uploadFiles = true;
<<<<<<< HEAD
            this.router.navigate(['applications/submitted/' + persistedApplication.applicationId]);
=======
            this.router.navigate([`applications/temp-outfitter/submitted/${persistedApplication.applicationId}`]);
>>>>>>> 9fd54aad
          },
          (e: any) => {
            this.apiErrors = e;
            window.scroll(0, 0);
          }
        );
    }
  }

  ngOnInit() {}
}<|MERGE_RESOLUTION|>--- conflicted
+++ resolved
@@ -99,11 +99,7 @@
           persistedApplication => {
             this.applicationId = persistedApplication.applicationId;
             this.uploadFiles = true;
-<<<<<<< HEAD
-            this.router.navigate(['applications/submitted/' + persistedApplication.applicationId]);
-=======
             this.router.navigate([`applications/temp-outfitter/submitted/${persistedApplication.applicationId}`]);
->>>>>>> 9fd54aad
           },
           (e: any) => {
             this.apiErrors = e;
