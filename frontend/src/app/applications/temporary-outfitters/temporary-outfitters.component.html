<section id="application" class="usa-section">
  <div class="usa-grid">
    <app-temp-outfitter-left-nav class="usa-width-one-third"
      [applicationForm]="applicationForm" [currentSection]="currentSection"></app-temp-outfitter-left-nav>
    <div class="usa-width-two-thirds temp-outfitter-main-content">
      <h1>Apply for a temporary outfitters permit.</h1>
      <h2>{{forest}}</h2>
      <form class="usa-form-large" [formGroup]="applicationForm" (ngSubmit)="onSubmit(applicationForm)" novalidate>

        <p class="form-directions">All form fields are required unless otherwise noted.</p>

        <div id="form-errors"
          *ngIf="(submitted && !applicationForm.valid) || apiErrors || dateStatus.hasErrors || invalidFileUpload"
          class="usa-alert usa-alert-error" aria-live="assertive" aria-hidden="false" role="alert">
          <div class="usa-alert-body">
            <h3 class="usa-alert-heading">There are errors in your application.</h3>
            <p class="usa-alert-text">Please correct the errors before submitting.</p>
          </div>
        </div>

        <fieldset id="section-applicant-info"
          in-viewport
          [inViewportOptions]="{ partial: true}"
          (inViewportAction)="elementInView($event)">
          <legend>Applicant information</legend>
          <app-permit-holder-name [applicantInfo]="applicationForm.controls.applicantInfo"
            type="primary" name="Applicant"></app-permit-holder-name>
          <app-organization-name [applicantInfo]="applicationForm.controls.applicantInfo" name="Business name"></app-organization-name>
          <app-address [parentForm]="applicationForm.get('applicantInfo')" formName="primaryAddress" type="primary-permit-holder"></app-address>
          <app-phone-number [parentForm]="applicationForm.get('applicantInfo')" name="Telephone number"></app-phone-number>
          <app-fax [parentForm]="applicationForm.get('applicantInfo')" name="Fax number"></app-fax>
          <app-email [applicantInfo]="applicationForm.controls.applicantInfo"></app-email>
          <app-website [applicantInfo]="applicationForm.controls.applicantInfo"></app-website>

          <app-org-type [applicantInfo]="applicationForm.controls.applicantInfo" type="complex"></app-org-type>

          <div *ngIf="applicationForm.get('applicantInfo.orgType').value === 'Person'"
            [formGroup]="applicationForm.controls.tempOutfitterFields">
            <input id="individual-citizen" type="checkbox" formControlName="individualIsCitizen" />
            <label id="individual-citizen-label" class="usa-input" for="individual-citizen">Are you a citizen of the United States?</label>
            <app-error-message id="individual-citizen-error" name="Citizen"
              [control]="applicationForm.controls.tempOutfitterFields.controls.individualIsCitizen"></app-error-message>
          </div>

          <div id="good-standing-evidence-wrapper" class="usa-file-upload-wrapper" *ngIf="orgTypeFileUpload">
            <h3>{{ goodStandingEvidenceMessage }}</h3>
            <p>File must be in .pdf, .doc, .docx., or .rtf format, and less than 25MB.</p>
            <app-file-upload-field name="File" type="good-standing-evidence" [uploadFiles]="uploadFiles"
              [applicationId]="applicationId" [checkFileUploadHasError]="submitted" [field]="applicationForm.controls.applicantInfo.controls.goodStandingEvidence"></app-file-upload-field>
          </div>

          <app-small-business [tempOutfitterFields]="applicationForm.controls.tempOutfitterFields"></app-small-business>

        </fieldset>

        <app-activity-description id="section-activity-description"
          [parentForm]="applicationForm.get('tempOutfitterFields')"
          [pointOfView]="pointOfView"
          (updateRootDateStatus)="updateDateStatus($event)"
          in-viewport
          [inViewportOptions]="{ partial: true}"
          (inViewportAction)="elementInView($event)">></app-activity-description>

        <app-advertising id="section-advertising"
          [tempOutfitterFields]="applicationForm.controls.tempOutfitterFields"
          in-viewport
          [inViewportOptions]="{ partial: true}"
          (inViewportAction)="elementInView($event)"></app-advertising>

        <app-client-charges id="section-client-charges"
          [tempOutfitterFields]="applicationForm.controls.tempOutfitterFields"
          in-viewport
          [inViewportOptions]="{ partial: true}"
          (inViewportAction)="elementInView($event)"></app-client-charges>

        <fieldset id="section-guide-identification"
          in-viewport
          [inViewportOptions]="{ partial: true}"
          (inViewportAction)="elementInView($event)">
          <legend>Guide identification</legend>
          <ul>
            <li>Attach a list of all guides who would be working under the permit.</li>
            <li>Describe your requirements for employment and staff training programs.</li>
            <li>Attach copies of current CPR and First Aid certifications, Wilderness First Responder cards, and other applicable certifications for guides.  Please do not send copies of social security cards or passports.  Send driver’s licenses only if driving is part of the outfitting and guiding service.</li>
            <li>If the state in which your activity would occur requires licensing for outfitters and guides, include a copy of relevant licenses.</li>
          </ul>

          <p>File must be in .pdf, .doc, .docx., or .rtf format, and less than 25MB.</p>
          <app-file-upload-field name="Guide document" type="guide-document"
            [uploadFiles]="uploadFiles"
            [applicationId]="applicationId"
            [checkFileUploadHasError]="submitted"
            [field]="applicationForm.controls.guideIdentification"></app-file-upload-field>

        </fieldset>

        <fieldset id="section-operating-plan"
          in-viewport
          [inViewportOptions]="{ partial: true}"
          (inViewportAction)="elementInView($event)">
          <legend>Operating plan (optional)</legend>

          <p>An operating plan addresses client and visitor safety, evacuation and emergency procedures, and resource protection with respect to your proposed operations and location.</p>
          <p>An operating plan is not required to apply, but will be required before your application is approved.</p>
          <p>If you need an operating plan template, <a href="/assets/files/operating-plan-template.docx">click here</a> to download one.</p>
          <p>File must be in .pdf, .doc, .docx., or .rtf format, and less than 25MB.</p>
<<<<<<< HEAD
          <app-file-upload-field name="Operating plan" type="operating-plan"
            [uploadFiles]="uploadFiles"
            [applicationId]="applicationId"
            required="true"
            [checkFileUploadHasError]="submitted"
            [field]="applicationForm.controls.operatingPlan"></app-file-upload-field>
=======
          <app-file-upload-field name="Operating plan" type="operating-plan" [uploadFiles]="uploadFiles" [applicationId]="applicationId" [checkFileUploadHasError]="submitted" [field]="applicationForm.controls.operatingPlan"></app-file-upload-field>
>>>>>>> 3ce92ed9
        </fieldset>

        <fieldset id="section-liability-insurance"
          in-viewport
          [inViewportOptions]="{ partial: true}"
          (inViewportAction)="elementInView($event)">
          <legend>Liability insurance</legend>

          <p>The holder will be required to obtain liability insurance in an amount satisfactory to the authorized officer (<a href="https://www.fs.usda.gov/Internet/FSE_DOCUMENTS/stelprdb5295497.pdf" target="_blank">see FSM 2713.1</a>).  The insurance policy must name the United States as an additional insured.  A copy of the certificate of insurance must be provided to the authorized officer prior to issuance of a permit.</p>
          <p>File must be in .pdf, .doc, .docx., or .rtf format, and less than 25MB.</p>
          <app-file-upload-field name="Liability insurance" type="insurance-certificate"
            [uploadFiles]="uploadFiles"
            [applicationId]="applicationId"
            required="true"
            [checkFileUploadHasError]="submitted"
            [field]="applicationForm.controls.liabilityInsurance"></app-file-upload-field>
        </fieldset>

        <fieldset id="section-acknowledgement-of-risk"
          in-viewport
          [inViewportOptions]="{ partial: true}"
          (inViewportAction)="elementInView($event)">
          <legend>Client's acknowledgement of risk form (optional)</legend>

          <p>If you plan to use an acknowledgment of risk form, attach a copy.</p>
          <p>File must be in .pdf, .doc, .docx., or .rtf format, and less than 25MB.</p>
          <app-file-upload-field name="Client's acknowledgement of risk form" type="acknowledgement-of-risk-form"
            [uploadFiles]="uploadFiles"
            [applicationId]="applicationId"
            [checkFileUploadHasError]="submitted"
            [field]="applicationForm.controls.acknowledgementOfRisk"></app-file-upload-field>
        </fieldset>

        <app-experience id="section-experience"
          [parentForm]="applicationForm.get('tempOutfitterFields')"
          [pointOfView]="pointOfView"
          in-viewport
          [inViewportOptions]="{ partial: true}"
          (inViewportAction)="elementInView($event)"></app-experience>

        <fieldset id="section-signature"
          in-viewport
          [inViewportOptions]="{ partial: true}"
          (inViewportAction)="elementInView($event)">
          <legend>Signature</legend>
          <p>I hereby certify that I am of legal age and am authorized to do business in the State or Commonwealth of Washington.  I have personally examined the information contained in this application and certify that this information is correct to the best of my knowledge.  I hereby acknowledge that this is an application only, and that the use and occupancy of National Forest System lands is not authorized until a special use permit is signed and issued by an authorized officer.</p>
          <label class="usa-input" for="signature">Type your initials here as a signature on your application.</label>

          <input id="signature" type="text" minlength="2" maxlength="3" formControlName="signature" aria-required="true" />
          <app-error-message id="signature-error" name="Signature" [control]="applicationForm.controls.signature"></app-error-message>
        </fieldset>

        <button id="submit-application" class="usa-button-primary-alt usa-button-big" type="submit">Submit your application.</button>
      </form>

    </div>
  </div>
</section><|MERGE_RESOLUTION|>--- conflicted
+++ resolved
@@ -104,16 +104,12 @@
           <p>An operating plan is not required to apply, but will be required before your application is approved.</p>
           <p>If you need an operating plan template, <a href="/assets/files/operating-plan-template.docx">click here</a> to download one.</p>
           <p>File must be in .pdf, .doc, .docx., or .rtf format, and less than 25MB.</p>
-<<<<<<< HEAD
           <app-file-upload-field name="Operating plan" type="operating-plan"
             [uploadFiles]="uploadFiles"
             [applicationId]="applicationId"
             required="true"
             [checkFileUploadHasError]="submitted"
             [field]="applicationForm.controls.operatingPlan"></app-file-upload-field>
-=======
-          <app-file-upload-field name="Operating plan" type="operating-plan" [uploadFiles]="uploadFiles" [applicationId]="applicationId" [checkFileUploadHasError]="submitted" [field]="applicationForm.controls.operatingPlan"></app-file-upload-field>
->>>>>>> 3ce92ed9
         </fieldset>
 
         <fieldset id="section-liability-insurance"
