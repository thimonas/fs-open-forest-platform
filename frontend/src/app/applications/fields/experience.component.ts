--- conflicted
+++ resolved
@@ -10,11 +10,7 @@
   @Input() parentForm: FormGroup;
   experienceFields = 'experienceFields';
 
-<<<<<<< HEAD
-  constructor(private formBuilder: FormBuilder, private applicationFieldsService: ApplicationFieldsService) { }
-=======
   constructor(private formBuilder: FormBuilder, private applicationFieldsService: ApplicationFieldsService) {}
->>>>>>> 797123e1
 
   ngOnInit() {
     const experienceFields = this.formBuilder.group({
@@ -32,20 +28,8 @@
       this.parentForm.get('experienceFields.listAllNationalForestPermits')
     );
 
-<<<<<<< HEAD
-    this.applicationFieldsService.simpleRequireToggle(
-      this.parentForm.get('experienceFields.haveOtherPermits'),
-      this.parentForm.get('experienceFields.listAllOtherPermits')
-    );
-
-    this.applicationFieldsService.simpleRequireToggle(
-      this.parentForm.get('experienceFields.haveCitations'),
-      this.parentForm.get('experienceFields.listAllCitations')
-    );
-=======
     this.applicationFieldsService.simpleRequireToggle(this.parentForm.get('experienceFields.haveOtherPermits'), this.parentForm.get('experienceFields.listAllOtherPermits'));
 
     this.applicationFieldsService.simpleRequireToggle(this.parentForm.get('experienceFields.haveCitations'), this.parentForm.get('experienceFields.listAllCitations'));
->>>>>>> 797123e1
   }
 }